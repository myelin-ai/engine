//! This module contains a simulated [`World`] and its implementations,
//! in which one can place [`Objects`] in order for them to be influenced
//! by physics.
//!
//! [`World`]: ./trait.World.html
//! [`Objects`]: ../object/struct.Body.html
pub mod builder;
mod physics_world_wrapper;
pub mod rotation_translator;

use self::physics_world_wrapper::PhysicsWorldWrapper;
use self::rotation_translator::*;
use super::{BodyHandle, PhysicalBody, World};
use crate::prelude::*;
use crate::private::Sealed;
use nalgebra::base::{Scalar, Vector2};
use ncollide2d::bounding_volume::AABB as NcollideAabb;
use ncollide2d::math::Point as NcollidePoint;
use ncollide2d::query::Ray;
use ncollide2d::shape::{ConvexPolygon, ShapeHandle};
use ncollide2d::world::{CollisionGroups, CollisionObjectHandle};
use nphysics2d::algebra::ForceType;
use nphysics2d::material::{BasicMaterial, MaterialHandle};
use nphysics2d::math::Force as NphysicsForce;
use nphysics2d::math::{Isometry, Point as NPhysicsPoint, Vector as NPhysicsVector};
use nphysics2d::object::{BodyPartHandle, Collider, ColliderDesc, ColliderHandle, RigidBodyDesc};
use nphysics2d::volumetric::Volumetric;
use nphysics2d::world::World as PhysicsWorld;
<<<<<<< HEAD
=======
use std::collections::HashSet;
>>>>>>> 916acc7e

/// An implementation of [`World`] that uses nphysics
/// in the background.
///
/// [`World`]: ./trait.World.html
#[derive(Debug)]
pub struct NphysicsWorld {
    physics_world: PhysicsWorldWrapper,
    rotation_translator: Box<dyn NphysicsRotationTranslator>,
}

impl NphysicsWorld {
    /// Instantiates a new empty world
    /// # Examples
    /// ```
    /// use myelin_engine::prelude::*;
    /// use myelin_engine::simulation::world::{
    ///     rotation_translator::NphysicsRotationTranslatorImpl, NphysicsWorld,
    /// };
    /// use std::sync::{Arc, RwLock};
    ///
    /// let rotation_translator = NphysicsRotationTranslatorImpl::default();
    /// let mut world = NphysicsWorld::with_timestep(1.0, Box::new(rotation_translator));
    /// ```
    pub fn with_timestep(
        timestep: f64,
        rotation_translator: Box<dyn NphysicsRotationTranslator>,
    ) -> Self {
        let mut physics_world = PhysicsWorldWrapper(PhysicsWorld::new());

        physics_world.set_timestep(timestep);

        Self {
            physics_world,
            rotation_translator,
        }
    }

    fn get_body_from_handle(&self, collider_handle: ColliderHandle) -> Option<PhysicalBody> {
        let collider = self.physics_world.collider(collider_handle)?;

        let shape = self.get_shape(&collider);
        let location = self.get_location(&collider);
        let rotation = self.get_rotation(&collider);
        let mobility = self.get_mobility(&collider);
        let passable = self.passable(&collider);

        Some(PhysicalBody {
            shape,
            location,
            rotation,
            mobility,
            passable,
        })
    }

    fn get_shape(&self, collider: &Collider<f64>) -> Polygon {
        let convex_polygon: &ConvexPolygon<_> = collider
            .shape()
            .as_shape()
            .expect("Failed to cast shape to a ConvexPolygon");
        let vertices: Vec<_> = convex_polygon
            .points()
            .iter()
            .map(|point| Point {
                x: point.x,
                y: point.y,
            })
            .collect();
        Polygon::try_new(vertices).expect("The polygon from nphysics was not valid")
    }

    fn get_mobility(&self, collider: &Collider<f64>) -> Mobility {
        let body_handle = collider.body();
        if body_handle.is_ground() {
            Mobility::Immovable
        } else {
            let rigid_body = self
                .physics_world
                .rigid_body(body_handle)
                .expect("Body handle did not correspond to any rigid body");

            let linear_velocity = rigid_body.velocity().linear;
            let (x, y) = elements(&linear_velocity);
            Mobility::Movable(Vector { x, y })
        }
    }

    fn get_location(&self, collider: &Collider<f64>) -> Point {
        let position = collider.position();
        let (x, y) = elements(&position.translation.vector);
        Point { x, y }
    }

    fn get_rotation(&self, collider: &Collider<f64>) -> Radians {
        let position = collider.position();
        let rotation = position.rotation.angle();

        self.rotation_translator
            .to_radians(rotation)
            .unwrap_or_else(|error| match error {
                NphysicsRotationTranslatorError::InvalidNphysicsValue(value) => panic!(
                    "Rotation of a collider could not be translated into Radians. Invalid value {}",
                    value
                ),
            })
    }

    fn passable(&self, collider: &Collider<f64>) -> bool {
        collider
            .collision_groups()
            .is_member_of(PASSABLE_BODY_COLLISION_GROUP)
    }
}

fn elements<N>(vector: &Vector2<N>) -> (N, N)
where
    N: Scalar,
{
    let mut iter = vector.iter();

    (*iter.next().unwrap(), *iter.next().unwrap())
}

fn to_nphysics_isometry(
    location: Point,
    rotation: Radians,
    rotation_translator: &dyn NphysicsRotationTranslator,
) -> Isometry<f64> {
    Isometry::new(
        NPhysicsVector::new(location.x, location.y),
        rotation_translator.to_nphysics_rotation(rotation),
    )
}

fn translate_shape(shape: &Polygon) -> ShapeHandle<f64> {
    let points: Vec<_> = shape
        .vertices()
        .iter()
        .map(|vertex| NPhysicsPoint::new(vertex.x, vertex.y))
        .collect();

    ShapeHandle::new(ConvexPolygon::try_new(points).expect("Polygon was not convex"))
}

<<<<<<< HEAD
const NON_PASSABLE_BODY_COLLISION_GROUP: usize = 1;
const PASSABLE_BODY_COLLISION_GROUP: usize = 2;
const QUERYING_COLLISION_GROUP: usize = 3;

fn passable_bodies_collision_groups() -> CollisionGroups {
    CollisionGroups::new()
        .with_membership(&[PASSABLE_BODY_COLLISION_GROUP])
        .with_blacklist(&[PASSABLE_BODY_COLLISION_GROUP])
}

fn non_passable_bodies_collision_groups() -> CollisionGroups {
    let mut collision_groups = CollisionGroups::new()
        .with_membership(&[NON_PASSABLE_BODY_COLLISION_GROUP])
        .with_blacklist(&[PASSABLE_BODY_COLLISION_GROUP]);
    collision_groups.enable_self_interaction();
    collision_groups
}

fn querying_collision_groups() -> CollisionGroups {
    // We can't query with the default collision groups membership (all groups)
    // because the passable and non-passable groups blacklist each other.
    // This means that we would find nothing. That's why we're using a separate collision
    // group that whitelists all other groups.
    CollisionGroups::new()
        .with_membership(&[QUERYING_COLLISION_GROUP])
        .with_whitelist(&[
            NON_PASSABLE_BODY_COLLISION_GROUP,
            PASSABLE_BODY_COLLISION_GROUP,
        ])
}
=======
impl Sealed for NphysicsWorld {}
>>>>>>> 916acc7e

impl World for NphysicsWorld {
    fn step(&mut self) {
        self.physics_world.step();
    }

    fn add_body(&mut self, body: PhysicalBody) -> BodyHandle {
        let shape = translate_shape(&body.shape);
        /// Arbitrary value
        const OBJECT_DENSITY: f64 = 0.1;
        let local_inertia = shape.inertia(OBJECT_DENSITY);
        let local_center_of_mass = shape.center_of_mass();

        let isometry =
            to_nphysics_isometry(body.location, body.rotation, &*self.rotation_translator);
        let material = MaterialHandle::new(BasicMaterial::default());

        /// Arbitrary value
        const COLLIDER_MARGIN: f64 = 0.04;
        /// Arbitrary value
        const MASS_OF_BODY_IN_KG: f64 = 20.0;

        let collision_groups = collision_groups_for_body(&body);

        let handle = match body.mobility {
            Mobility::Immovable => ColliderDesc::new(shape)
                .margin(COLLIDER_MARGIN)
                .position(isometry)
                .material(material)
                .collision_groups(collision_groups)
                .build_with_parent(BodyPartHandle::ground(), &mut self.physics_world)
                .expect("Internal nphysics error: Ground handle was invalid")
                .handle(),
            Mobility::Movable(velocity) => {
                let velocity = nphysics2d::algebra::Velocity2::linear(velocity.x, velocity.y);
                let rigid_body_handle = RigidBodyDesc::new()
                    .position(isometry)
                    .local_inertia(local_inertia)
                    .local_center_of_mass(local_center_of_mass)
                    .mass(MASS_OF_BODY_IN_KG)
                    .velocity(velocity)
                    .build(&mut self.physics_world)
                    .part_handle();
                ColliderDesc::new(shape)
                    .margin(COLLIDER_MARGIN)
                    .position(Isometry::identity())
                    .material(material)
                    .collision_groups(collision_groups)
                    .build_with_parent(rigid_body_handle, &mut self.physics_world)
                    .expect(
                        "Internal nphysics error: Handle of rigid body that was just built is \
                         invalid",
                    )
                    .handle()
            }
        };

        to_body_handle(handle)
    }

    #[must_use]
    fn remove_body(&mut self, body_handle: BodyHandle) -> Option<PhysicalBody> {
        let physical_body = self.body(body_handle)?;
        let collider_handle = to_collider_handle(body_handle);
        let nphysics_body_handle = self.physics_world.collider_body_handle(collider_handle)?;
        self.physics_world.remove_bodies(&[nphysics_body_handle]);
        Some(physical_body)
    }

    #[must_use]
    fn body(&self, handle: BodyHandle) -> Option<PhysicalBody> {
        let collider_handle = to_collider_handle(handle);
        self.get_body_from_handle(collider_handle)
    }

    #[must_use]
    fn apply_force(&mut self, body_handle: BodyHandle, force: Force) -> Option<()> {
        let collider_handle = to_collider_handle(body_handle);
        let nphysics_body_handle = self.physics_world.collider_body_handle(collider_handle)?;
        let body = self.physics_world.body_mut(nphysics_body_handle)?;

        let nphysics_force =
            NphysicsForce::from_slice(&[force.linear.x, force.linear.y, force.torque.0]);

        /// > `part_id` is the index of the body’s part you want to apply the force to.
        /// > For rigid bodies, this argument is ignored and can take any value.
        ///
        /// [Source](https://www.nphysics.org/rigid_body_simulations_with_contacts/#one-time-force-application-and-impulses)
        const PART_ID: usize = '🤦' as usize;

        /// > `auto_wake_up` controls whether the body affected by the force should be waken-up automatically
        /// > because of this force application. This should typically be set to true whenever
        /// > you are applying a one-time force manually.
        /// > This should likely be set to false if you are applying a continuous
        /// > force from a force generator (so that bodies reaching a dynamic
        /// > equilibrium can be put to sleep again).
        ///
        /// [Source](https://www.nphysics.org/rigid_body_simulations_with_contacts/#one-time-force-application-and-impulses)
        const AUTO_WAKE_UP: bool = true;
        body.apply_force(PART_ID, &nphysics_force, ForceType::Force, AUTO_WAKE_UP);
        Some(())
    }

    fn set_simulated_timestep(&mut self, timestep: f64) {
        self.physics_world.set_timestep(timestep);
    }

    fn bodies_in_area(&self, area: Aabb) -> Vec<BodyHandle> {
        let collision_groups = querying_collision_groups();

        self.physics_world
            .collider_world()
            .interferences_with_aabb(&to_ncollide_aabb(area), &collision_groups)
            .map(|collider| to_body_handle(collider.handle()))
            .collect()
    }

    fn bodies_in_polygon(&self, area: &Polygon) -> Vec<BodyHandle> {
        let area_aabb = area.aabb();

        self.bodies_in_area(area_aabb)
            .into_iter()
            .filter(|&body_handle| {
                let body = self
                    .body(body_handle)
                    .expect("Internal error: Nphysics returned invalid handle");
                let occupied_area = body
                    .shape
                    .translate(body.location)
                    .rotate_around_point(body.rotation, body.location);

                area.intersects(&occupied_area)
            })
            .collect()
    }

    fn bodies_in_ray(&self, origin: Point, direction: Vector) -> Vec<BodyHandle> {
        let collision_groups = querying_collision_groups();

        let origin = to_ncollide_point(origin);
        let direction = to_ncollide_vector(direction);
        let ray = Ray::new(origin, direction);

        self.physics_world
            .collider_world()
            .interferences_with_ray(&ray, &collision_groups)
            .map(|(collider, _)| to_body_handle(collider.handle()))
            .collect()
    }
}

fn collision_groups_for_body(body: &PhysicalBody) -> CollisionGroups {
    if body.passable {
        passable_bodies_collision_groups()
    } else {
        non_passable_bodies_collision_groups()
    }
}

fn to_body_handle(collider_handle: ColliderHandle) -> BodyHandle {
    BodyHandle(collider_handle.uid())
}

fn to_collider_handle(object_handle: BodyHandle) -> ColliderHandle {
    CollisionObjectHandle(object_handle.0)
}

fn to_ncollide_aabb(aabb: Aabb) -> NcollideAabb<f64> {
    NcollideAabb::new(
        to_ncollide_point(aabb.upper_left),
        to_ncollide_point(aabb.lower_right),
    )
}

fn to_ncollide_point(point: Point) -> NcollidePoint<f64> {
    NcollidePoint::from_slice(&[point.x, point.y])
}

fn to_ncollide_vector(vector: Vector) -> Vector2<f64> {
    Vector2::new(vector.x, vector.y)
}

#[cfg(test)]
mod tests {
    use super::*;
    use mockiato::partial_eq;
    use mockiato::ExpectedCalls;
    use std::f64::consts::FRAC_PI_2;

    const DEFAULT_TIMESTEP: f64 = 1.0;

    #[test]
    fn returns_none_when_calling_body_with_invalid_handle() {
        let rotation_translator = NphysicsRotationTranslatorMock::new();

        let world = NphysicsWorld::with_timestep(DEFAULT_TIMESTEP, box rotation_translator);
        let invalid_handle = BodyHandle(1337);
        let body = world.body(invalid_handle);
        assert!(body.is_none())
    }

    #[test]
    fn returns_none_when_removing_invalid_object() {
        let rotation_translator = NphysicsRotationTranslatorMock::new();

        let mut world = NphysicsWorld::with_timestep(DEFAULT_TIMESTEP, box rotation_translator);
        let invalid_handle = BodyHandle(123);
        let physical_body = world.remove_body(invalid_handle);
        assert!(physical_body.is_none())
    }

    #[test]
    fn can_return_rigid_object_with_valid_handle() {
        let rotation_translator = rotation_translator_for_adding_and_reading_body();

        let mut world = NphysicsWorld::with_timestep(DEFAULT_TIMESTEP, box rotation_translator);
        let movable_body = movable_body();

        let handle = world.add_body(movable_body);

        world.body(handle);
    }

    #[test]
    fn can_return_grounded_object_with_valid_handle() {
        let rotation_translator = rotation_translator_for_adding_and_reading_body();

        let mut world = NphysicsWorld::with_timestep(DEFAULT_TIMESTEP, box rotation_translator);
        let body = immovable_body();

        let handle = world.add_body(body);

        world.body(handle);
    }

    #[test]
    fn removing_object_returns_physical_body() {
        let rotation_translator = rotation_translator_for_adding_and_reading_body();

        let mut world = NphysicsWorld::with_timestep(DEFAULT_TIMESTEP, box rotation_translator);
        let expected_body = movable_body();

        let handle = world.add_body(expected_body.clone());

        let physical_body = world.remove_body(handle).expect("Invalid handle");
        assert_eq!(expected_body, physical_body);
    }

    #[test]
    fn removed_object_cannot_be_accessed() {
        let rotation_translator = rotation_translator_for_adding_and_reading_body();

        let mut world = NphysicsWorld::with_timestep(DEFAULT_TIMESTEP, box rotation_translator);
        let expected_body = movable_body();

        let handle = world.add_body(expected_body.clone());

        let _physical_body = world.remove_body(handle).expect("Invalid handle");
        let removed_body = world.body(handle);
        assert!(removed_body.is_none())
    }

    #[test]
    fn can_return_mixed_objects_with_valid_handles() {
        let mut rotation_translator = NphysicsRotationTranslatorMock::new();
        rotation_translator
            .expect_to_radians(partial_eq(FRAC_PI_2))
            .returns(Ok(Radians::try_new(FRAC_PI_2).unwrap()))
            .times(2);
        rotation_translator
            .expect_to_nphysics_rotation(partial_eq(Radians::try_new(FRAC_PI_2).unwrap()))
            .returns(FRAC_PI_2)
            .times(2);

        let mut world = NphysicsWorld::with_timestep(DEFAULT_TIMESTEP, box rotation_translator);
        let rigid_object = movable_body();
        let grounded_object = immovable_body();

        let rigid_handle = world.add_body(rigid_object);
        let grounded_handle = world.add_body(grounded_object);

        let _rigid_body = world.body(rigid_handle);
        let _grounded_body = world.body(grounded_handle);
    }

    #[test]
    fn returns_correct_rigid_body() {
        let rotation_translator = rotation_translator_for_adding_and_reading_body();

        let mut world = NphysicsWorld::with_timestep(DEFAULT_TIMESTEP, box rotation_translator);
        let expected_body = movable_body();
        let handle = world.add_body(expected_body.clone());

        let actual_body = world.body(handle);

        assert_eq!(Some(expected_body), actual_body)
    }

    #[test]
    fn returns_correct_passable_body() {
        let rotation_translator = rotation_translator_for_adding_and_reading_body();

        let mut world = NphysicsWorld::with_timestep(DEFAULT_TIMESTEP, box rotation_translator);
        let expected_body = PhysicalBody {
            passable: true,
            ..movable_body()
        };
        let handle = world.add_body(expected_body.clone());

        let actual_body = world.body(handle);

        assert_eq!(Some(expected_body), actual_body)
    }

    #[test]
    fn returns_correct_grounded_body() {
        let rotation_translator = rotation_translator_for_adding_and_reading_body();

        let mut world = NphysicsWorld::with_timestep(DEFAULT_TIMESTEP, box rotation_translator);
        let expected_body = immovable_body();
        let handle = world.add_body(expected_body.clone());

        let actual_body = world.body(handle);

        assert_eq!(Some(expected_body), actual_body)
    }

    #[test]
    fn timestep_is_respected() {
        let rotation_translator = rotation_translator_for_adding_and_reading_body();

        let mut world = NphysicsWorld::with_timestep(DEFAULT_TIMESTEP, box rotation_translator);

        let local_object = movable_body();
        let handle = world.add_body(local_object.clone());

        world.step();
        world.step();

        let actual_body = world.body(handle);

        let expected_body = PhysicalBody {
            location: Point { x: 7.0, y: 7.0 },
            ..local_object
        };
        assert_eq!(Some(expected_body), actual_body);
    }

    #[test]
    fn timestep_can_be_changed() {
        let rotation_translator = rotation_translator_for_adding_and_reading_body();

        let mut world = NphysicsWorld::with_timestep(DEFAULT_TIMESTEP, box rotation_translator);
        world.set_simulated_timestep(2.0);

        let local_object = movable_body();
        let handle = world.add_body(local_object.clone());

        world.step();
        world.step();

        let actual_body = world.body(handle);

        let expected_body = PhysicalBody {
            location: Point { x: 9.0, y: 9.0 },
            ..local_object
        };
        assert_eq!(Some(expected_body), actual_body);
    }

    #[test]
    fn step_is_ignored_for_rigid_objects_with_no_movement() {
        let rotation_translator = rotation_translator_for_adding_and_reading_body();

        let mut world = NphysicsWorld::with_timestep(DEFAULT_TIMESTEP, box rotation_translator);
        let expected_body = immovable_body();
        let handle = world.add_body(expected_body.clone());

        world.step();
        world.step();

        let actual_body = world.body(handle);
        assert_eq!(Some(expected_body), actual_body)
    }

    #[test]
    fn step_is_ignored_for_grounded_objects() {
        let rotation_translator = rotation_translator_for_adding_and_reading_body();

        let mut world = NphysicsWorld::with_timestep(DEFAULT_TIMESTEP, box rotation_translator);
        let body = immovable_body();
        let still_body = PhysicalBody {
            mobility: Mobility::Movable(Vector { x: 0.0, y: 0.0 }),
            ..body
        };
        let handle = world.add_body(still_body.clone());

        world.step();
        world.step();

        let actual_body = world.body(handle);
        assert_eq!(Some(still_body), actual_body)
    }

    #[test]
    fn applied_force_is_propagated() {
        let rotation_translator = rotation_translator_for_adding_body();

        let expected_force = Force {
            linear: Vector { x: 4.0, y: 10.0 },
            torque: Torque(2.0),
        };

        let mut world = NphysicsWorld::with_timestep(DEFAULT_TIMESTEP, box rotation_translator);
        let expected_body = movable_body();
        let handle = world.add_body(expected_body.clone());

        world.apply_force(handle, expected_force);
    }

    #[test]
    fn bodies_in_area_returns_body_in_area() {
        test_bodies_in_area_returns_body_in_area(movable_body());
    }

    #[test]
    fn bodies_in_area_returns_passable_body_in_area() {
        test_bodies_in_area_returns_body_in_area(PhysicalBody {
            passable: true,
            ..movable_body()
        });
    }

    fn test_bodies_in_area_returns_body_in_area(expected_body: PhysicalBody) {
        let rotation_translator = rotation_translator_for_adding_body();

        let mut world = NphysicsWorld::with_timestep(DEFAULT_TIMESTEP, box rotation_translator);
        let handle = world.add_body(expected_body);

        world.step();

        let area = Aabb::try_new((-100.0, -100.0), (100.0, 100.0)).unwrap();
        let bodies = world.bodies_in_area(area);

        assert_eq!(vec![handle], bodies);
    }

    #[test]
    fn bodies_in_area_does_not_return_out_of_range_bodies() {
        let rotation_translator = rotation_translator_for_adding_body();

        let mut world = NphysicsWorld::with_timestep(DEFAULT_TIMESTEP, box rotation_translator);
        let body = movable_body();
        let _handle = world.add_body(body);

        world.step();

        let area = Aabb::try_new((20.0, 20.0), (30.0, 40.0)).unwrap();
        let bodies = world.bodies_in_area(area);

        assert!(bodies.is_empty());
    }

    #[test]
    fn bodies_in_polygon_returns_body_in_area() {
        test_bodies_in_polygon_returns_body_in_area(movable_body());
    }

    #[test]
    fn bodies_in_polygon_returns_passable_body_in_area() {
        test_bodies_in_polygon_returns_body_in_area(PhysicalBody {
            passable: true,
            ..movable_body()
        });
    }

    fn test_bodies_in_polygon_returns_body_in_area(expected_body: PhysicalBody) {
        let rotation_translator = rotation_translator_for_adding_and_reading_body();

        let mut world = NphysicsWorld::with_timestep(DEFAULT_TIMESTEP, box rotation_translator);
        let handle = world.add_body(expected_body);

        world.step();

        let area = PolygonBuilder::default()
            .vertex(-100.0, -100.0)
            .vertex(100.0, -100.0)
            .vertex(0.0, 100.0)
            .build()
            .unwrap();
        let bodies = world.bodies_in_polygon(&area);

        assert_eq!(vec![handle], bodies);
    }

    #[test]
    fn bodies_in_polygon_does_not_return_out_of_range_bodies() {
        let rotation_translator = rotation_translator_for_adding_and_reading_body();

        let mut world = NphysicsWorld::with_timestep(DEFAULT_TIMESTEP, box rotation_translator);
        let body = movable_body();
        let _handle = world.add_body(body);

        world.step();

        const TRIANGLE_SIDE_LENGTH: f64 = 23.0;
        let area = PolygonBuilder::default()
            .vertex(TRIANGLE_SIDE_LENGTH, 0.0)
            .vertex(TRIANGLE_SIDE_LENGTH, TRIANGLE_SIDE_LENGTH)
            .vertex(0.0, TRIANGLE_SIDE_LENGTH)
            .build()
            .unwrap();
        let bodies = world.bodies_in_polygon(&area);

        assert!(bodies.is_empty())
    }

    #[test]
    fn bodies_in_ray_returns_bodies_in_area() {
        let rotation_translator = rotation_translator_for_adding_and_reading_body();

        let mut world = NphysicsWorld::with_timestep(DEFAULT_TIMESTEP, box rotation_translator);
        let first_body = movable_body();
        let first_handle = world.add_body(first_body);
        let second_body = PhysicalBody {
            location: Point { x: 15.0, y: 10.0 },
            ..movable_body()
        };
        let second_handle = world.add_body(second_body);

        world.step();

        let origin = Point { x: -4.0, y: -4.0 };
        let direction = Vector { x: 10.0, y: 5.0 };
        let bodies = world.bodies_in_ray(origin, direction);

        assert_eq!(vec![second_handle, first_handle], bodies);
    }

    #[test]
    fn bodies_in_ray_returns_passable_bodies_in_area() {
        let mut world = NphysicsWorld::with_timestep(
            DEFAULT_TIMESTEP,
            box NphysicsRotationTranslatorImpl::default(),
        );
        let first_body = passable_body();
        let first_handle = world.add_body(first_body);

        world.step();

        let origin = Point { x: -4.0, y: -4.0 };
        let direction = Vector { x: 10.0, y: 5.0 };
        let bodies = world.bodies_in_ray(origin, direction);

        assert_eq!(vec![first_handle], bodies);
    }

    #[test]
    fn bodies_in_ray_does_not_return_out_of_range_bodies() {
        let rotation_translator = rotation_translator_for_adding_and_reading_body();

        let mut world = NphysicsWorld::with_timestep(DEFAULT_TIMESTEP, box rotation_translator);
        let first_body = movable_body();
        let _first_handle = world.add_body(first_body);
        let second_body = PhysicalBody {
            location: Point { x: 15.0, y: 10.0 },
            ..movable_body()
        };
        let _second_handle = world.add_body(second_body);

        world.step();

        let origin = Point { x: -4.0, y: -4.0 };
        let direction = Vector { x: -10.0, y: -5.0 };
        let bodies = world.bodies_in_ray(origin, direction);

        assert!(bodies.is_empty());
    }

    #[test]
    fn force_does_nothing_before_step() {
        let rotation_translator = NphysicsRotationTranslatorImpl::default();
        let mut world = NphysicsWorld::with_timestep(DEFAULT_TIMESTEP, box rotation_translator);

        let expected_object = physical_body();
        let handle = world.add_body(expected_object.clone());

        let force = Force {
            linear: Vector {
                x: 1000.0,
                y: 2000.0,
            },
            torque: Torque(9.0),
        };
        world
            .apply_force(handle, force)
            .expect("Invalid object handle");

        let actual_body = world.body(handle);
        assert_eq!(Some(expected_object), actual_body);
    }

    #[test]
    fn passable_body_can_move_out_of_passable_body() {
        test_body_can_move_out_of_passable_body(passable_body(), Point { x: 7.0, y: 7.0 });
    }

    #[test]
    fn non_passable_body_can_move_out_of_passable_body() {
        test_body_can_move_out_of_passable_body(physical_body(), Point { x: 7.0, y: 7.0 });
    }

    fn test_body_can_move_out_of_passable_body(
        moving_body: PhysicalBody,
        expected_location_after_moving: Point,
    ) {
        let rotation_translator = NphysicsRotationTranslatorImpl::default();
        let mut world = NphysicsWorld::with_timestep(DEFAULT_TIMESTEP, box rotation_translator);

        let moving_body_handle = world.add_body(moving_body.clone());

        let passable_body = passable_body();
        let passable_body_handle = world.add_body(passable_body.clone());

        let force = Force {
            torque: Torque::default(),
            linear: Vector { x: 40.0, y: 40.0 },
        };

        world.apply_force(moving_body_handle, force);
        world.step();

        assert_eq!(
            expected_location_after_moving,
            world.body(moving_body_handle).unwrap().location
        );

        assert_eq!(
            passable_body.location,
            world.body(passable_body_handle).unwrap().location
        );
    }

    #[test]
    fn non_passable_body_can_move_into_passable_body() {
        test_body_can_move_into_passable_body(
            PhysicalBody {
                location: Point { x: 15.0, y: 5.0 },
                ..physical_body()
            },
            Point { x: 13.0, y: 5.0 },
        );
    }

    #[test]
    fn passable_body_can_move_into_other_passable_body() {
        test_body_can_move_into_passable_body(
            PhysicalBody {
                location: Point { x: 15.0, y: 5.0 },
                ..passable_body()
            },
            Point { x: 13.0, y: 5.0 },
        );
    }

    fn test_body_can_move_into_passable_body(
        moving_body: PhysicalBody,
        expected_location_after_moving: Point,
    ) {
        let rotation_translator = NphysicsRotationTranslatorImpl::default();
        let mut world = NphysicsWorld::with_timestep(DEFAULT_TIMESTEP, box rotation_translator);

        let non_passable_body = PhysicalBody {
            location: Point { x: 15.0, y: 5.0 },
            ..physical_body()
        };
        let non_passable_body_handle = world.add_body(non_passable_body.clone());

        let moving_body_handle = world.add_body(moving_body.clone());

        let force = Force {
            torque: Torque::default(),
            linear: Vector { x: -40.0, y: 0.0 },
        };

        world.apply_force(non_passable_body_handle, force);
        world.step();

        assert_eq!(
            expected_location_after_moving,
            world.body(non_passable_body_handle).unwrap().location
        );

        assert_eq!(
            moving_body.location,
            world.body(moving_body_handle).unwrap().location
        );
    }

    #[test]
    fn zero_force_is_ignored() {
        let body = physical_body();
        let force = Force {
            linear: Vector::default(),
            torque: Torque::default(),
        };
        let expected_body = body.clone();
        test_force(&body, &expected_body, force);
    }

    #[test]
    fn torque_with_no_linear_force_changes_rotation() {
        let body = physical_body();
        let force = Force {
            linear: Vector::default(),
            torque: Torque(100.0),
        };
        let expected_body = PhysicalBody {
            rotation: Radians::try_new(1.2).unwrap(),
            ..body
        };
        test_force(&physical_body(), &expected_body, force);
    }

    #[test]
    fn negative_torque_results_in_negative_rotation() {
        let body = physical_body();
        let force = Force {
            linear: Vector::default(),
            torque: Torque(-202.0),
        };
        let expected_body = PhysicalBody {
            rotation: Radians::try_new(3.859_185_307_179_586_7).unwrap(),
            ..body
        };
        test_force(&physical_body(), &expected_body, force);
    }

    #[test]
    fn linear_force_with_no_torque_changes_location_and_speed() {
        let body = physical_body();
        let force = Force {
            linear: Vector { x: 100.0, y: 100.0 },
            torque: Torque::default(),
        };
        let expected_body = PhysicalBody {
            location: Point { x: 15.0, y: 15.0 },
            mobility: Mobility::Movable(Vector { x: 5.0, y: 5.0 }),
            ..body
        };
        test_force(&physical_body(), &expected_body, force);
    }

    #[test]
    fn negative_linear_force_results_in_lower_location() {
        let body = physical_body();
        let force = Force {
            linear: Vector { x: -50.0, y: -50.0 },
            torque: Torque::default(),
        };
        let expected_body = PhysicalBody {
            location: Point { x: 0.0, y: 0.0 },
            mobility: Mobility::Movable(Vector { x: -2.5, y: -2.5 }),
            ..body
        };
        test_force(&physical_body(), &expected_body, force);
    }

    #[test]
    fn location_can_underflow() {
        let body = physical_body();
        let force = Force {
            linear: Vector {
                x: -100.0,
                y: -200.0,
            },
            torque: Torque::default(),
        };
        let expected_body = PhysicalBody {
            location: Point { x: -5.0, y: -15.0 },
            mobility: Mobility::Movable(Vector { x: -5.0, y: -10.0 }),
            ..body
        };
        test_force(&physical_body(), &expected_body, force);
    }

    #[test]
    fn linear_force_and_torque_can_be_combined() {
        let body = physical_body();
        let force = Force {
            linear: Vector { x: 50.0, y: 100.0 },
            torque: Torque(1.5),
        };

        let expected_body = PhysicalBody {
            location: Point { x: 10.0, y: 15.0 },
            rotation: Radians::try_new(0.018_000_000_000_000_002).unwrap(),
            mobility: Mobility::Movable(Vector { x: 2.5, y: 5.0 }),
            ..body
        };
        test_force(&physical_body(), &expected_body, force);
    }

    fn test_force(body: &PhysicalBody, expected_body: &PhysicalBody, force: Force) {
        let rotation_translator = NphysicsRotationTranslatorImpl::default();
        let mut world = NphysicsWorld::with_timestep(DEFAULT_TIMESTEP, box rotation_translator);

        let handle = world.add_body(body.clone());

        const BODY_HANDLE_ERROR: &str = "Invalid object handle";
        world.apply_force(handle, force).expect(BODY_HANDLE_ERROR);

        world.step();
        world.step();

        let actual_body = world.body(handle).expect(BODY_HANDLE_ERROR);
        assert_eq!(*expected_body, actual_body);
    }

    fn rotation_translator_for_adding_body() -> NphysicsRotationTranslatorMock<'static> {
        let mut rotation_translator = NphysicsRotationTranslatorMock::new();
        rotation_translator
            .expect_to_nphysics_rotation(partial_eq(Radians::try_new(FRAC_PI_2).unwrap()))
            .times(ExpectedCalls::any())
            .returns(FRAC_PI_2);
        rotation_translator
    }

    fn rotation_translator_for_adding_and_reading_body() -> NphysicsRotationTranslatorMock<'static>
    {
        let mut rotation_translator = rotation_translator_for_adding_body();
        rotation_translator
            .expect_to_radians(partial_eq(FRAC_PI_2))
            .times(ExpectedCalls::any())
            .returns(Ok(Radians::try_new(FRAC_PI_2).unwrap()));
        rotation_translator
    }

    fn movable_body() -> PhysicalBody {
        PhysicalBody {
            location: Point { x: 5.0, y: 5.0 },
            rotation: Radians::try_new(FRAC_PI_2).unwrap(),
            mobility: Mobility::Movable(Vector { x: 1.0, y: 1.0 }),
            shape: PolygonBuilder::default()
                .vertex(-5.0, -5.0)
                .vertex(-5.0, 5.0)
                .vertex(5.0, 5.0)
                .vertex(5.0, -5.0)
                .build()
                .unwrap(),
            passable: false,
        }
    }

    fn immovable_body() -> PhysicalBody {
        PhysicalBody {
            shape: PolygonBuilder::default()
                .vertex(-100.0, -100.0)
                .vertex(100.0, -100.0)
                .vertex(100.0, 100.0)
                .vertex(-100.0, 100.0)
                .build()
                .unwrap(),
            mobility: Mobility::Immovable,
            location: Point { x: 300.0, y: 200.0 },
            rotation: Radians::try_new(FRAC_PI_2).unwrap(),
            passable: false,
        }
    }

    fn physical_body() -> PhysicalBody {
        PhysicalBody {
            location: Point { x: 5.0, y: 5.0 },
            rotation: Radians::default(),
            mobility: Mobility::Movable(Vector::default()),
            shape: PolygonBuilder::default()
                .vertex(-5.0, -5.0)
                .vertex(-5.0, 5.0)
                .vertex(5.0, 5.0)
                .vertex(5.0, -5.0)
                .build()
                .unwrap(),
            passable: false,
        }
    }

    fn passable_body() -> PhysicalBody {
        PhysicalBody {
            location: Point { x: 5.0, y: 5.0 },
            rotation: Radians::default(),
            mobility: Mobility::Movable(Vector::default()),
            shape: PolygonBuilder::default()
                .vertex(-5.0, -5.0)
                .vertex(-5.0, 5.0)
                .vertex(5.0, 5.0)
                .vertex(5.0, -5.0)
                .build()
                .unwrap(),
            passable: true,
        }
    }
}<|MERGE_RESOLUTION|>--- conflicted
+++ resolved
@@ -26,10 +26,6 @@
 use nphysics2d::object::{BodyPartHandle, Collider, ColliderDesc, ColliderHandle, RigidBodyDesc};
 use nphysics2d::volumetric::Volumetric;
 use nphysics2d::world::World as PhysicsWorld;
-<<<<<<< HEAD
-=======
-use std::collections::HashSet;
->>>>>>> 916acc7e
 
 /// An implementation of [`World`] that uses nphysics
 /// in the background.
@@ -175,7 +171,6 @@
     ShapeHandle::new(ConvexPolygon::try_new(points).expect("Polygon was not convex"))
 }
 
-<<<<<<< HEAD
 const NON_PASSABLE_BODY_COLLISION_GROUP: usize = 1;
 const PASSABLE_BODY_COLLISION_GROUP: usize = 2;
 const QUERYING_COLLISION_GROUP: usize = 3;
@@ -206,9 +201,8 @@
             PASSABLE_BODY_COLLISION_GROUP,
         ])
 }
-=======
+
 impl Sealed for NphysicsWorld {}
->>>>>>> 916acc7e
 
 impl World for NphysicsWorld {
     fn step(&mut self) {
