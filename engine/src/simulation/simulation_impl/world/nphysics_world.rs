//! This module contains a simulated [`World`] and its implementations,
//! in which one can place [`Objects`] in order for them to be influenced
//! by physics.
//!
//! [`World`]: ./trait.World.html
//! [`Objects`]: ../object/struct.Body.html
<<<<<<< HEAD
=======
pub mod builder;
mod force_applier;
>>>>>>> 39d5e9c4
mod physics_world_wrapper;
pub mod rotation_translator;

use self::physics_world_wrapper::PhysicsWorldWrapper;
use self::rotation_translator::*;
use super::{BodyHandle, PhysicalBody, World};

use crate::prelude::*;
use nalgebra::base::{Scalar, Vector2};
use ncollide2d::bounding_volume::AABB as NcollideAabb;
use ncollide2d::math::Point as NcollidePoint;
use ncollide2d::shape::{ConvexPolygon, ShapeHandle};
use ncollide2d::world::{CollisionGroups, CollisionObjectHandle};
use nphysics2d::algebra::ForceType;
use nphysics2d::material::{BasicMaterial, MaterialHandle};
use nphysics2d::math::Force as NphysicsForce;
use nphysics2d::math::{Isometry, Point as NPhysicsPoint, Vector as NPhysicsVector};
use nphysics2d::object::{BodyPartHandle, Collider, ColliderDesc, ColliderHandle, RigidBodyDesc};
use nphysics2d::volumetric::Volumetric;
use nphysics2d::world::World as PhysicsWorld;

use std::collections::HashSet;

/// An implementation of [`World`] that uses nphysics
/// in the background.
///
/// [`World`]: ./trait.World.html
#[derive(Debug)]
pub struct NphysicsWorld {
    physics_world: PhysicsWorldWrapper,
    rotation_translator: Box<dyn NphysicsRotationTranslator>,
    passable_bodies: HashSet<BodyHandle>,
}

impl NphysicsWorld {
    /// Instantiates a new empty world
    /// # Examples
    /// ```
    /// use myelin_engine::prelude::*;
    /// use myelin_engine::simulation::world::{
    ///     rotation_translator::NphysicsRotationTranslatorImpl, NphysicsWorld,
    /// };
    /// use std::sync::{Arc, RwLock};
    ///
    /// let rotation_translator = NphysicsRotationTranslatorImpl::default();
    /// let mut world = NphysicsWorld::with_timestep(1.0, Box::new(rotation_translator));
    /// ```
    pub fn with_timestep(
        timestep: f64,
        rotation_translator: Box<dyn NphysicsRotationTranslator>,
    ) -> Self {
        let mut physics_world = PhysicsWorldWrapper(PhysicsWorld::new());

        physics_world.set_timestep(timestep);

        let passable_bodies = HashSet::new();

        Self {
            physics_world,
            rotation_translator,
            passable_bodies,
        }
    }

    fn get_body_from_handle(&self, collider_handle: ColliderHandle) -> Option<PhysicalBody> {
        let collider = self.physics_world.collider(collider_handle)?;

        let shape = self.get_shape(&collider);
        let location = self.get_location(&collider);
        let rotation = self.get_rotation(&collider);
        let mobility = self.get_mobility(&collider);
        let passable = self.passable(&collider);

        Some(PhysicalBody {
            shape,
            location,
            rotation,
            mobility,
            passable,
        })
    }

    fn get_shape(&self, collider: &Collider<f64>) -> Polygon {
        let convex_polygon: &ConvexPolygon<_> = collider
            .shape()
            .as_shape()
            .expect("Failed to cast shape to a ConvexPolygon");
        let vertices: Vec<_> = convex_polygon
            .points()
            .iter()
            .map(|point| Point {
                x: point.x,
                y: point.y,
            })
            .collect();
        Polygon::try_new(vertices).expect("The polygon from nphysics was not valid")
    }

    fn get_mobility(&self, collider: &Collider<f64>) -> Mobility {
        let body_handle = collider.body();
        if body_handle.is_ground() {
            Mobility::Immovable
        } else {
            let rigid_body = self
                .physics_world
                .rigid_body(body_handle)
                .expect("Body handle did not correspond to any rigid body");

            let linear_velocity = rigid_body.velocity().linear;
            let (x, y) = elements(&linear_velocity);
            Mobility::Movable(Vector { x, y })
        }
    }

    fn get_location(&self, collider: &Collider<f64>) -> Point {
        let position = collider.position();
        let (x, y) = elements(&position.translation.vector);
        Point { x, y }
    }

    fn get_rotation(&self, collider: &Collider<f64>) -> Radians {
        let position = collider.position();
        let rotation = position.rotation.angle();

        self.rotation_translator
            .to_radians(rotation)
            .expect("Rotation of a collider could not be translated into Radians")
    }

    fn passable(&self, collider: &Collider<f64>) -> bool {
        let body_handle = to_body_handle(collider.handle());
        self.passable_bodies.contains(&body_handle)
    }
}

fn elements<N>(vector: &Vector2<N>) -> (N, N)
where
    N: Scalar,
{
    let mut iter = vector.iter();

    (*iter.next().unwrap(), *iter.next().unwrap())
}

fn to_nphysics_isometry(
    location: Point,
    rotation: Radians,
    rotation_translator: &dyn NphysicsRotationTranslator,
) -> Isometry<f64> {
    Isometry::new(
        NPhysicsVector::new(location.x, location.y),
        rotation_translator.to_nphysics_rotation(rotation),
    )
}

fn translate_shape(shape: &Polygon) -> ShapeHandle<f64> {
    let points: Vec<_> = shape
        .vertices()
        .iter()
        .map(|vertex| NPhysicsPoint::new(vertex.x, vertex.y))
        .collect();

    ShapeHandle::new(ConvexPolygon::try_new(points).expect("Polygon was not convex"))
}

impl World for NphysicsWorld {
    fn step(&mut self) {
        self.physics_world.step();
    }

    fn add_body(&mut self, body: PhysicalBody) -> BodyHandle {
        let shape = translate_shape(&body.shape);
        /// Arbitrary value
        const OBJECT_DENSITY: f64 = 0.1;
        let local_inertia = shape.inertia(OBJECT_DENSITY);
        let local_center_of_mass = shape.center_of_mass();

        let isometry =
            to_nphysics_isometry(body.location, body.rotation, &*self.rotation_translator);
        let material = MaterialHandle::new(BasicMaterial::default());

        /// Arbitrary value
        const COLLIDER_MARGIN: f64 = 0.04;
        /// Arbitrary value
        const MASS_OF_BODY_IN_KG: f64 = 20.0;

        let handle = match body.mobility {
            Mobility::Immovable => ColliderDesc::new(shape)
                .margin(COLLIDER_MARGIN)
                .position(isometry)
                .material(material)
                .build_with_parent(BodyPartHandle::ground(), &mut self.physics_world)
                .expect("Internal nphysics error: Ground handle was invalid")
                .handle(),
            Mobility::Movable(velocity) => {
                let velocity = nphysics2d::algebra::Velocity2::linear(velocity.x, velocity.y);
                let rigid_body_handle = RigidBodyDesc::new()
                    .position(isometry)
                    .local_inertia(local_inertia)
                    .local_center_of_mass(local_center_of_mass)
                    .mass(MASS_OF_BODY_IN_KG)
                    .velocity(velocity)
                    .build(&mut self.physics_world)
                    .part_handle();
                ColliderDesc::new(shape)
                    .margin(COLLIDER_MARGIN)
                    .position(Isometry::identity())
                    .material(material)
                    .build_with_parent(rigid_body_handle, &mut self.physics_world)
                    .expect(
                        "Internal nphysics error: Handle of rigid body that was just built is \
                         invalid",
                    )
                    .handle()
            }
        };

        let body_handle = to_body_handle(handle);

        if body.passable {
            self.passable_bodies.insert(body_handle);
        }

        body_handle
    }

    #[must_use]
    fn remove_body(&mut self, body_handle: BodyHandle) -> Option<PhysicalBody> {
        let physical_body = self.body(body_handle)?;
        let collider_handle = to_collider_handle(body_handle);
        let nphysics_body_handle = self.physics_world.collider_body_handle(collider_handle)?;
        if physical_body.passable {
            self.passable_bodies.remove(&body_handle);
        }
        self.physics_world.remove_bodies(&[nphysics_body_handle]);
        Some(physical_body)
    }

    #[must_use]
    fn body(&self, handle: BodyHandle) -> Option<PhysicalBody> {
        let collider_handle = to_collider_handle(handle);
        self.get_body_from_handle(collider_handle)
    }

    #[must_use]
    fn apply_force(&mut self, body_handle: BodyHandle, force: Force) -> Option<()> {
        let collider_handle = to_collider_handle(body_handle);
        let nphysics_body_handle = self.physics_world.collider_body_handle(collider_handle)?;
        let body = self.physics_world.body_mut(nphysics_body_handle)?;

        let nphysics_force =
            NphysicsForce::from_slice(&[force.linear.x, force.linear.y, force.torque.0]);

        /// > `part_id` is the index of the body’s part you want to apply the force to.
        /// > For rigid bodies, this argument is ignored and can take any value.
        ///
        /// [Source](https://www.nphysics.org/rigid_body_simulations_with_contacts/#one-time-force-application-and-impulses)
        const PART_ID: usize = '🤦' as usize;

        /// > `auto_wake_up` controls whether the body affected by the force should be waken-up automatically
        /// > because of this force application. This should typically be set to true whenever
        /// > you are applying a one-time force manually.
        /// > This should likely be set to false if you are applying a continuous
        /// > force from a force generator (so that bodies reaching a dynamic
        /// > equilibrium can be put to sleep again).
        ///
        /// [Source](https://www.nphysics.org/rigid_body_simulations_with_contacts/#one-time-force-application-and-impulses)
        const AUTO_WAKE_UP: bool = true;
        body.apply_force(PART_ID, &nphysics_force, ForceType::Force, AUTO_WAKE_UP);
        Some(())
    }

    fn set_simulated_timestep(&mut self, timestep: f64) {
        self.physics_world.set_timestep(timestep);
    }

    fn is_body_passable(&self, body_handle: BodyHandle) -> bool {
        self.passable_bodies.contains(&body_handle)
    }

    fn bodies_in_area(&self, area: Aabb) -> Vec<BodyHandle> {
        let collision_groups = CollisionGroups::new();

        self.physics_world
            .collider_world()
            .interferences_with_aabb(&to_ncollide_aabb(area), &collision_groups)
            .map(|collision| to_body_handle(collision.handle()))
            .collect()
    }
}

fn to_body_handle(collider_handle: ColliderHandle) -> BodyHandle {
    BodyHandle(collider_handle.uid())
}

fn to_collider_handle(object_handle: BodyHandle) -> ColliderHandle {
    CollisionObjectHandle(object_handle.0)
}

fn to_ncollide_aabb(aabb: Aabb) -> NcollideAabb<f64> {
    NcollideAabb::new(
        to_ncollide_point(aabb.upper_left),
        to_ncollide_point(aabb.lower_right),
    )
}

fn to_ncollide_point(point: Point) -> NcollidePoint<f64> {
    NcollidePoint::from_slice(&[point.x, point.y])
}

#[cfg(test)]
mod tests {
    use super::*;
    use mockiato::partial_eq;
    use std::f64::consts::FRAC_PI_2;

    const DEFAULT_TIMESTEP: f64 = 1.0;

    #[test]
    fn returns_none_when_calling_body_with_invalid_handle() {
        let rotation_translator = NphysicsRotationTranslatorMock::new();

        let world = NphysicsWorld::with_timestep(DEFAULT_TIMESTEP, box rotation_translator);
        let invalid_handle = BodyHandle(1337);
        let body = world.body(invalid_handle);
        assert!(body.is_none())
    }

    #[test]
    fn returns_none_when_removing_invalid_object() {
        let rotation_translator = NphysicsRotationTranslatorMock::new();

        let mut world = NphysicsWorld::with_timestep(DEFAULT_TIMESTEP, box rotation_translator);
        let invalid_handle = BodyHandle(123);
        let physical_body = world.remove_body(invalid_handle);
        assert!(physical_body.is_none())
    }

    #[test]
    fn can_return_rigid_object_with_valid_handle() {
        let rotation_translator = rotation_translator_for_adding_and_reading_body();

        let mut world = NphysicsWorld::with_timestep(DEFAULT_TIMESTEP, box rotation_translator);
        let movable_body = movable_body();

        let handle = world.add_body(movable_body);

        world.body(handle);
    }

    #[test]
    fn can_return_grounded_object_with_valid_handle() {
        let rotation_translator = rotation_translator_for_adding_and_reading_body();

        let mut world = NphysicsWorld::with_timestep(DEFAULT_TIMESTEP, box rotation_translator);
        let body = immovable_body();

        let handle = world.add_body(body);

        world.body(handle);
    }

    #[test]
    fn removing_object_returns_physical_body() {
        let rotation_translator = rotation_translator_for_adding_and_reading_body();

        let mut world = NphysicsWorld::with_timestep(DEFAULT_TIMESTEP, box rotation_translator);
        let expected_body = movable_body();

        let handle = world.add_body(expected_body.clone());

        let physical_body = world.remove_body(handle).expect("Invalid handle");
        assert_eq!(expected_body, physical_body);
    }

    #[test]
    fn removed_object_cannot_be_accessed() {
        let rotation_translator = rotation_translator_for_adding_and_reading_body();

        let mut world = NphysicsWorld::with_timestep(DEFAULT_TIMESTEP, box rotation_translator);
        let expected_body = movable_body();

        let handle = world.add_body(expected_body.clone());

        let _physical_body = world.remove_body(handle).expect("Invalid handle");
        let removed_body = world.body(handle);
        assert!(removed_body.is_none())
    }

    #[test]
    fn can_return_mixed_objects_with_valid_handles() {
        let mut rotation_translator = NphysicsRotationTranslatorMock::new();
        rotation_translator
            .expect_to_radians(partial_eq(FRAC_PI_2))
            .returns(Ok(Radians::try_new(FRAC_PI_2).unwrap()))
            .times(2);
        rotation_translator
            .expect_to_nphysics_rotation(partial_eq(Radians::try_new(FRAC_PI_2).unwrap()))
            .returns(FRAC_PI_2)
            .times(2);

        let mut world = NphysicsWorld::with_timestep(DEFAULT_TIMESTEP, box rotation_translator);
        let rigid_object = movable_body();
        let grounded_object = immovable_body();

        let rigid_handle = world.add_body(rigid_object);
        let grounded_handle = world.add_body(grounded_object);

        let _rigid_body = world.body(rigid_handle);
        let _grounded_body = world.body(grounded_handle);
    }

    #[test]
    fn returns_correct_rigid_body() {
        let rotation_translator = rotation_translator_for_adding_and_reading_body();

        let mut world = NphysicsWorld::with_timestep(DEFAULT_TIMESTEP, box rotation_translator);
        let expected_body = movable_body();
        let handle = world.add_body(expected_body.clone());

        let actual_body = world.body(handle);

        assert_eq!(Some(expected_body), actual_body)
    }

    #[test]
    fn returns_correct_grounded_body() {
        let rotation_translator = rotation_translator_for_adding_and_reading_body();

        let mut world = NphysicsWorld::with_timestep(DEFAULT_TIMESTEP, box rotation_translator);
        let expected_body = immovable_body();
        let handle = world.add_body(expected_body.clone());

        let actual_body = world.body(handle);

        assert_eq!(Some(expected_body), actual_body)
    }

    #[test]
    fn timestep_is_respected() {
        let rotation_translator = rotation_translator_for_adding_and_reading_body();

        let mut world = NphysicsWorld::with_timestep(DEFAULT_TIMESTEP, box rotation_translator);

        let local_object = movable_body();
        let handle = world.add_body(local_object.clone());

        world.step();
        world.step();

        let actual_body = world.body(handle);

        let expected_body = PhysicalBody {
            location: Point { x: 7.0, y: 7.0 },
            ..local_object
        };
        assert_eq!(Some(expected_body), actual_body);
    }

    #[test]
    fn timestep_can_be_changed() {
        let rotation_translator = rotation_translator_for_adding_and_reading_body();

        let mut world = NphysicsWorld::with_timestep(DEFAULT_TIMESTEP, box rotation_translator);
        world.set_simulated_timestep(2.0);

        let local_object = movable_body();
        let handle = world.add_body(local_object.clone());

        world.step();
        world.step();

        let actual_body = world.body(handle);

        let expected_body = PhysicalBody {
            location: Point { x: 9.0, y: 9.0 },
            ..local_object
        };
        assert_eq!(Some(expected_body), actual_body);
    }

    #[test]
    fn step_is_ignored_for_rigid_objects_with_no_movement() {
        let rotation_translator = rotation_translator_for_adding_and_reading_body();

        let mut world = NphysicsWorld::with_timestep(DEFAULT_TIMESTEP, box rotation_translator);
        let expected_body = immovable_body();
        let handle = world.add_body(expected_body.clone());

        world.step();
        world.step();

        let actual_body = world.body(handle);
        assert_eq!(Some(expected_body), actual_body)
    }

    #[test]
    fn step_is_ignored_for_grounded_objects() {
        let rotation_translator = rotation_translator_for_adding_and_reading_body();

        let mut world = NphysicsWorld::with_timestep(DEFAULT_TIMESTEP, box rotation_translator);
        let body = immovable_body();
        let still_body = PhysicalBody {
            mobility: Mobility::Movable(Vector { x: 0.0, y: 0.0 }),
            ..body
        };
        let handle = world.add_body(still_body.clone());

        world.step();
        world.step();

        let actual_body = world.body(handle);
        assert_eq!(Some(still_body), actual_body)
    }

    #[test]
    fn applied_force_is_propagated() {
        let rotation_translator = rotation_translator_for_adding_body();

        let expected_force = Force {
            linear: Vector { x: 4.0, y: 10.0 },
            torque: Torque(2.0),
        };

        let mut world = NphysicsWorld::with_timestep(DEFAULT_TIMESTEP, box rotation_translator);
        let expected_body = movable_body();
        let handle = world.add_body(expected_body.clone());

        world.apply_force(handle, expected_force);
    }

    #[test]
    fn bodies_in_area_returns_body_in_area() {
        let rotation_translator = rotation_translator_for_adding_body();

        let mut world = NphysicsWorld::with_timestep(DEFAULT_TIMESTEP, box rotation_translator);
        let expected_body = movable_body();
        let handle = world.add_body(expected_body);

        world.step();

        assert_eq!(
            vec![handle],
            world.bodies_in_area(Aabb::new((-100.0, -100.0), (100.0, 100.0)))
        );
    }

    #[test]
    fn bodies_in_area_does_not_return_out_of_range_bodies() {
        let rotation_translator = rotation_translator_for_adding_body();

        let mut world = NphysicsWorld::with_timestep(DEFAULT_TIMESTEP, box rotation_translator);
        let expected_body = movable_body();
        let _handle = world.add_body(expected_body.clone());

        world.step();

        assert_eq!(
            Vec::<BodyHandle>::new(),
            world.bodies_in_area(Aabb::new((20.0, 20.0), (30.0, 40.0)))
        );
    }

    #[test]
    fn force_does_nothing_before_step() {
        let rotation_translator = NphysicsRotationTranslatorImpl::default();
        let mut world = NphysicsWorld::with_timestep(DEFAULT_TIMESTEP, box rotation_translator);

        let expected_object = physical_body();
        let handle = world.add_body(expected_object.clone());

        let force = Force {
            linear: Vector {
                x: 1000.0,
                y: 2000.0,
            },
            torque: Torque(9.0),
        };
        world
            .apply_force(handle, force)
            .expect("Invalid object handle");

        let actual_body = world.body(handle);
        assert_eq!(Some(expected_object), actual_body);
    }

    #[test]
    fn zero_force_is_ignored() {
        let body = physical_body();
        let force = Force {
            linear: Vector::default(),
            torque: Torque::default(),
        };
        let expected_body = body.clone();
        test_force(&body, &expected_body, force);
    }

    #[test]
    fn torque_with_no_linear_force_changes_rotation() {
        let body = physical_body();
        let force = Force {
            linear: Vector::default(),
            torque: Torque(100.0),
        };
        let expected_body = PhysicalBody {
            rotation: Radians::try_new(1.2).unwrap(),
            ..body
        };
        test_force(&physical_body(), &expected_body, force);
    }

    #[test]
    fn negative_torque_results_in_negative_rotation() {
        let body = physical_body();
        let force = Force {
            linear: Vector::default(),
            torque: Torque(-202.0),
        };
        let expected_body = PhysicalBody {
            rotation: Radians::try_new(3.859_185_307_179_586_7).unwrap(),
            ..body
        };
        test_force(&physical_body(), &expected_body, force);
    }

    #[test]
    fn linear_force_with_no_torque_changes_location_and_speed() {
        let body = physical_body();
        let force = Force {
            linear: Vector { x: 100.0, y: 100.0 },
            torque: Torque::default(),
        };
        let expected_body = PhysicalBody {
            location: Point { x: 15.0, y: 15.0 },
            mobility: Mobility::Movable(Vector { x: 5.0, y: 5.0 }),
            ..body
        };
        test_force(&physical_body(), &expected_body, force);
    }

    #[test]
    fn negative_linear_force_results_in_lower_location() {
        let body = physical_body();
        let force = Force {
            linear: Vector { x: -50.0, y: -50.0 },
            torque: Torque::default(),
        };
        let expected_body = PhysicalBody {
            location: Point { x: 0.0, y: 0.0 },
            mobility: Mobility::Movable(Vector { x: -2.5, y: -2.5 }),
            ..body
        };
        test_force(&physical_body(), &expected_body, force);
    }

    #[test]
    fn location_can_underflow() {
        let body = physical_body();
        let force = Force {
            linear: Vector {
                x: -100.0,
                y: -200.0,
            },
            torque: Torque::default(),
        };
        let expected_body = PhysicalBody {
            location: Point { x: -5.0, y: -15.0 },
            mobility: Mobility::Movable(Vector { x: -5.0, y: -10.0 }),
            ..body
        };
        test_force(&physical_body(), &expected_body, force);
    }

    #[test]
    fn linear_force_and_torque_can_be_combined() {
        let body = physical_body();
        let force = Force {
            linear: Vector { x: 50.0, y: 100.0 },
            torque: Torque(1.5),
        };

        let expected_body = PhysicalBody {
            location: Point { x: 10.0, y: 15.0 },
            rotation: Radians::try_new(0.018_000_000_000_000_002).unwrap(),
            mobility: Mobility::Movable(Vector { x: 2.5, y: 5.0 }),
            ..body
        };
        test_force(&physical_body(), &expected_body, force);
    }

    fn test_force(body: &PhysicalBody, expected_body: &PhysicalBody, force: Force) {
        let rotation_translator = NphysicsRotationTranslatorImpl::default();
        let mut world = NphysicsWorld::with_timestep(DEFAULT_TIMESTEP, box rotation_translator);

        let handle = world.add_body(body.clone());

        const BODY_HANDLE_ERROR: &str = "Invalid object handle";
        world.apply_force(handle, force).expect(BODY_HANDLE_ERROR);

        world.step();
        world.step();

        let actual_body = world.body(handle).expect(BODY_HANDLE_ERROR);
        assert_eq!(*expected_body, actual_body);
    }

    fn rotation_translator_for_adding_body() -> NphysicsRotationTranslatorMock {
        let mut rotation_translator = NphysicsRotationTranslatorMock::new();
        rotation_translator
            .expect_to_nphysics_rotation(partial_eq(Radians::try_new(FRAC_PI_2).unwrap()))
            .returns(FRAC_PI_2);
        rotation_translator
    }

    fn rotation_translator_for_adding_and_reading_body() -> NphysicsRotationTranslatorMock {
        let mut rotation_translator = rotation_translator_for_adding_body();
        rotation_translator
            .expect_to_radians(partial_eq(FRAC_PI_2))
            .returns(Ok(Radians::try_new(FRAC_PI_2).unwrap()));
        rotation_translator
    }

    fn movable_body() -> PhysicalBody {
        PhysicalBody {
            location: Point { x: 5.0, y: 5.0 },
            rotation: Radians::try_new(FRAC_PI_2).unwrap(),
            mobility: Mobility::Movable(Vector { x: 1.0, y: 1.0 }),
            shape: PolygonBuilder::default()
                .vertex(-5.0, -5.0)
                .vertex(-5.0, 5.0)
                .vertex(5.0, 5.0)
                .vertex(5.0, -5.0)
                .build()
                .unwrap(),
            passable: false,
        }
    }

    fn immovable_body() -> PhysicalBody {
        PhysicalBody {
            shape: PolygonBuilder::default()
                .vertex(-100.0, -100.0)
                .vertex(100.0, -100.0)
                .vertex(100.0, 100.0)
                .vertex(-100.0, 100.0)
                .build()
                .unwrap(),
            mobility: Mobility::Immovable,
            location: Point { x: 300.0, y: 200.0 },
            rotation: Radians::try_new(FRAC_PI_2).unwrap(),
            passable: false,
        }
    }

    fn physical_body() -> PhysicalBody {
        PhysicalBody {
            location: Point { x: 5.0, y: 5.0 },
            rotation: Radians::default(),
            mobility: Mobility::Movable(Vector::default()),
            shape: PolygonBuilder::default()
                .vertex(-5.0, -5.0)
                .vertex(-5.0, 5.0)
                .vertex(5.0, 5.0)
                .vertex(5.0, -5.0)
                .build()
                .unwrap(),
            passable: false,
        }
    }
}<|MERGE_RESOLUTION|>--- conflicted
+++ resolved
@@ -4,11 +4,7 @@
 //!
 //! [`World`]: ./trait.World.html
 //! [`Objects`]: ../object/struct.Body.html
-<<<<<<< HEAD
-=======
 pub mod builder;
-mod force_applier;
->>>>>>> 39d5e9c4
 mod physics_world_wrapper;
 pub mod rotation_translator;
 
