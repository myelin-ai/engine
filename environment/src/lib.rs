--- conflicted
+++ resolved
@@ -2,11 +2,7 @@
 //! the simulation, as well as the objects that reside
 //! within it.
 
-<<<<<<< HEAD
-#![feature(tool_lints, specialization)]
-=======
-#![feature(tool_lints, non_exhaustive)]
->>>>>>> 8b39378e
+#![feature(tool_lints, specialization, non_exhaustive)]
 #![deny(
     rust_2018_idioms,
     missing_debug_implementations,
