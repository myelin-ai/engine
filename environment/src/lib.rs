//! This crate containes the physical environment of
//! the simulation, as well as the objects that reside
//! within it.

#![feature(specialization, non_exhaustive)]
#![deny(
    rust_2018_idioms,
    missing_debug_implementations,
    clippy::missing_doc,
    clippy::doc_markdown,
    clippy::unimplemented
)]
#![cfg_attr(test, allow(clippy::float_cmp))]

<<<<<<< HEAD
#[macro_use]
extern crate serde_derive;
=======
#[cfg_attr(test, macro_use)]
#[cfg(test)]
extern crate nameof;
>>>>>>> 8dbd1930

pub mod object;
pub mod object_builder;
pub mod simulation_impl;

use crate::object::{ObjectBehavior, ObjectDescription};
use std::collections::HashMap;
use std::fmt;

/// A Simulation that can be filled with [`Object`] on
/// which it will apply physical rules when calling [`step`].
/// This trait represents our API.
///
/// [`Object`]: ./object/struct.Object.html
/// [`step`]: ./trait.Simulation.html#tymethod.step
pub trait Simulation: fmt::Debug {
    /// Advance the simulation by one tick. This will apply
    /// forces to the objects, handle collisions and allow them to
    /// take action.
    fn step(&mut self);
    /// Add a new object to the world.
    fn add_object(
        &mut self,
        object_description: ObjectDescription,
        object_behavior: Box<dyn ObjectBehavior>,
    );
    /// Returns a read-only description of all objects currently inhabiting the simulation.
    fn objects(&self) -> HashMap<Id, ObjectDescription>;
    /// Sets how much time in seconds is simulated for each step.
    /// # Examples
    /// If you want to run a simulation with 60 steps per second, you
    /// can run `set_simulated_timestep(1.0/60.0)`. Note that this method
    /// does not block the thread if called faster than expected.
    fn set_simulated_timestep(&mut self, timestep: f64);
}

/// Unique identifier of an Object
pub type Id = usize;

#[cfg(feature = "use-mocks")]
pub use self::mock::*;

#[cfg(feature = "use-mocks")]
mod mock {
    use super::*;
    use crate::object::Action;
    use std::cell::RefCell;
    use std::thread::panicking;

    #[derive(Debug, Default, Clone)]
    pub struct SimulationMock {
        expect_step: Option<()>,
        expect_add_object: Option<ObjectDescription>,
        expect_objects_and_return: Option<HashMap<Id, ObjectDescription>>,
        expect_set_simulated_timestep: Option<f64>,

        step_was_called: RefCell<bool>,
        add_object_was_called: RefCell<bool>,
        objects_was_called: RefCell<bool>,
        set_simulated_timestep_was_called: RefCell<bool>,
    }

    impl SimulationMock {
        pub fn expect_step(&mut self) {
            self.expect_step = Some(());
        }

        pub fn expect_add_object(&mut self, object_description: ObjectDescription) {
            self.expect_add_object = Some(object_description)
        }

        pub fn expect_objects_and_return(&mut self, return_value: HashMap<Id, ObjectDescription>) {
            self.expect_objects_and_return = Some(return_value)
        }

        pub fn expect_set_simulated_timestep(&mut self, timestep: f64) {
            self.expect_set_simulated_timestep = Some(timestep)
        }
    }

    impl Simulation for SimulationMock {
        fn step(&mut self) {
            *self.step_was_called.borrow_mut() = true;

            if !self.expect_step.is_some() {
                panic!("step() was called unexpectedly")
            }
        }
        fn add_object(
            &mut self,
            object_description: ObjectDescription,
            _object_behavior: Box<dyn ObjectBehavior>,
        ) {
            *self.add_object_was_called.borrow_mut() = true;

            if let Some((ref expected_object_description)) = self.expect_add_object {
                if object_description != *expected_object_description {
                    panic!(
                        "add_object() was called with {:?}, expected {:?} ",
                        object_description, expected_object_description,
                    )
                }
            } else {
                panic!("add_object() was called unexpectedly")
            }
        }
        fn objects(&self) -> HashMap<Id, ObjectDescription> {
            *self.objects_was_called.borrow_mut() = true;

            if let Some(ref return_value) = self.expect_objects_and_return {
                return_value.clone()
            } else {
                panic!("objects() was called unexpectedly")
            }
        }
        fn set_simulated_timestep(&mut self, timestep: f64) {
            *self.set_simulated_timestep_was_called.borrow_mut() = true;

            if let Some((ref expected_timestep)) = self.expect_set_simulated_timestep {
                if timestep != *expected_timestep {
                    panic!(
                        "set_simulated_timestep() was called with {:?}, expected {:?} ",
                        timestep, expected_timestep,
                    )
                }
            } else {
                panic!("set_simulated_timestep() was called unexpectedly")
            }
        }
    }

    impl Drop for SimulationMock {
        fn drop(&mut self) {
            if panicking() {
                return;
            }
            if self.expect_step.is_some() {
                assert!(
                    *self.step_was_called.borrow(),
                    "step() was not called, but expected"
                )
            }
            if self.expect_add_object.is_some() {
                assert!(
                    *self.add_object_was_called.borrow(),
                    "add_object() was not called, but expected"
                )
            }
            if self.expect_objects_and_return.is_some() {
                assert!(
                    *self.objects_was_called.borrow(),
                    "objects() was not called, but expected"
                )
            }
            if self.expect_set_simulated_timestep.is_some() {
                assert!(
                    *self.set_simulated_timestep_was_called.borrow(),
                    "set_simulated_timestep() was not called, but expected"
                )
            }
        }
    }

    #[derive(Debug, Default, Clone)]
    pub struct ObjectBehaviorMock {
        expect_step_and_return: Option<(ObjectDescription, Vec<ObjectDescription>, Option<Action>)>,

        step_was_called: RefCell<bool>,
    }

    impl ObjectBehaviorMock {
        pub fn expect_step_and_return(
            &mut self,
            own_description: ObjectDescription,
            sensor_collisions: Vec<ObjectDescription>,
            return_value: Option<Action>,
        ) {
            self.expect_step_and_return = Some((own_description, sensor_collisions, return_value))
        }
    }

    impl ObjectBehavior for ObjectBehaviorMock {
        fn step(
            &mut self,
            own_description: &ObjectDescription,
            sensor_collisions: &[ObjectDescription],
        ) -> Option<Action> {
            *self.step_was_called.borrow_mut() = true;

            if let Some((
                ref expected_own_description,
                ref expected_sensor_collisions,
                ref return_value,
            )) = self.expect_step_and_return
            {
                if *own_description == *expected_own_description
                    && sensor_collisions.to_vec() == *expected_sensor_collisions
                {
                    return_value.clone()
                } else {
                    panic!(
                        "step() was called with {:?} and {:?}, expected {:?} and {:?}",
                        own_description,
                        sensor_collisions,
                        expected_own_description,
                        expected_sensor_collisions,
                    )
                }
            } else {
                panic!("step() was called unexpectedly")
            }
        }
    }

    impl Drop for ObjectBehaviorMock {
        fn drop(&mut self) {
            if panicking() {
                return;
            }
            if self.expect_step_and_return.is_some() {
                assert!(
                    *self.step_was_called.borrow(),
                    "step() was not called, but expected"
                )
            }
        }
    }
}<|MERGE_RESOLUTION|>--- conflicted
+++ resolved
@@ -12,14 +12,12 @@
 )]
 #![cfg_attr(test, allow(clippy::float_cmp))]
 
-<<<<<<< HEAD
 #[macro_use]
 extern crate serde_derive;
-=======
+
 #[cfg_attr(test, macro_use)]
 #[cfg(test)]
 extern crate nameof;
->>>>>>> 8dbd1930
 
 pub mod object;
 pub mod object_builder;
