//! This module contains a simulated [`World`] and its implementations,
//! in which one can place [`Objects`] in order for them to be influenced
//! by physics.
//!
//! [`World`]: ./trait.World.html
//! [`Objects`]: ../object/struct.Body.html
use super::{BodyHandle, PhysicalBody, SensorHandle, World};
use crate::object::*;
use nalgebra::base::{Scalar, Vector2};
use ncollide2d::query::Proximity;
use ncollide2d::shape::{ConvexPolygon, ShapeHandle};
use ncollide2d::world::CollisionObjectHandle;
use nphysics2d::force_generator::{ForceGenerator, ForceGeneratorHandle};
use nphysics2d::math::{Isometry, Point, Vector};
use nphysics2d::object::{
    BodyHandle as NphysicsBodyHandle, Collider, ColliderHandle, Material, RigidBody,
    SensorHandle as NphysicsSensorHandle,
};
use nphysics2d::volumetric::Volumetric;
use nphysics2d::world::World as PhysicsWorld;
use std::collections::{HashMap, HashSet};
use std::fmt;

type PhysicsType = f64;

pub mod force_applier;
pub mod rotation_translator;
use self::force_applier::GenericSingleTimeForceApplierWrapper;

/// An implementation of [`World`] that uses nphysics
/// in the background.
///
/// [`World`]: ./trait.World.html
pub struct NphysicsWorld {
    physics_world: PhysicsWorld<PhysicsType>,
    sensor_collisions: HashMap<SensorHandle, HashSet<ColliderHandle>>,
    /// Only used to track active sensors so that we can remove them
    /// when removing an object
    body_sensors: HashMap<BodyHandle, SensorHandle>,
    rotation_translator: Box<dyn NphysicsRotationTranslator>,
    force_generator_handle: ForceGeneratorHandle,
}

impl NphysicsWorld {
    /// Instantiates a new empty world
    /// # Examples
    /// ```
    /// use myelin_environment::simulation_impl::world::NphysicsWorld;
    /// use myelin_environment::simulation_impl::world::rotation_translator::NphysicsRotationTranslatorImpl;
    /// use myelin_environment::simulation_impl::world::force_applier::SingleTimeForceApplierImpl;
    ///
    /// let rotation_translator = NphysicsRotationTranslatorImpl::default();
    /// let force_applier = SingleTimeForceApplierImpl::default();
    /// let mut world = NphysicsWorld::with_timestep(1.0, Box::new(rotation_translator), Box::new(force_applier));
    /// ```
    pub fn with_timestep(
        timestep: f64,
        rotation_translator: Box<dyn NphysicsRotationTranslator>,
        force_applier: Box<dyn SingleTimeForceApplier>,
    ) -> Self {
        let mut physics_world = PhysicsWorld::new();

        physics_world.set_timestep(timestep);
        let generic_wrapper = GenericSingleTimeForceApplierWrapper::new(force_applier);
        let force_generator_handle = physics_world.add_force_generator(generic_wrapper);

        Self {
            physics_world,
            sensor_collisions: HashMap::new(),
            body_sensors: HashMap::new(),
            rotation_translator,
            force_generator_handle,
        }
    }

    fn get_body_from_handle(&self, collider_handle: ColliderHandle) -> Option<PhysicalBody> {
        let collider = self.physics_world.collider(collider_handle)?;

        let shape = self.get_shape(&collider);
        let position = self.get_position(&collider);
        let mobility = self.get_mobility(&collider);

        Some(PhysicalBody {
            shape,
            position,
            mobility,
        })
    }

    fn get_shape(&self, collider: &Collider<PhysicsType>) -> Polygon {
        let convex_polygon: &ConvexPolygon<_> = collider
            .shape()
            .as_shape()
            .expect("Failed to cast shape to a ConvexPolygon");
        let vertices: Vec<_> = convex_polygon
            .points()
            .iter()
            .map(|vertex| Vertex {
                x: vertex.x.round() as i32,
                y: vertex.y.round() as i32,
            })
            .collect();
        Polygon { vertices }
    }

    fn get_mobility(&self, collider: &Collider<PhysicsType>) -> Mobility {
        let body_handle = collider.data().body();
        if body_handle.is_ground() {
            Mobility::Immovable
        } else {
            let rigid_body = self
                .physics_world
                .rigid_body(body_handle)
                .expect("Body handle did not correspond to any rigid body");

            let linear_velocity = rigid_body.velocity().linear;
            let (x, y) = elements(&linear_velocity);
            Mobility::Movable(Velocity {
                x: x as i32,
                y: y as i32,
            })
        }
    }

    fn get_position(&self, collider: &Collider<PhysicsType>) -> Position {
        let position = collider.position();
        let (x, y) = elements(&position.translation.vector);
        let rotation = position.rotation.angle();

        Position {
            location: Location {
                x: x as u32,
                y: y as u32,
            },
            rotation: self
                .rotation_translator
                .to_radians(rotation)
                .expect("Rotation of a collider could not be translated into Radians"),
        }
    }
}

/// This trait translates the rotation from [`Radians`] to the range (-π; π] defined by nphysics
///
/// [`Radians`]: ../../object/struct.Radians.html
pub trait NphysicsRotationTranslator: fmt::Debug {
    fn to_nphysics_rotation(&self, orientation: Radians) -> f64;
    fn to_radians(&self, nphysics_rotation: f64) -> Option<Radians>;
}

pub trait SingleTimeForceApplier: fmt::Debug + ForceGenerator<PhysicsType> {
    fn register_force(&mut self, handle: NphysicsBodyHandle, force: Force);
}

fn elements<N>(vector: &Vector2<N>) -> (N, N)
where
    N: Scalar,
{
    let mut iter = vector.iter();

    (*iter.next().unwrap(), *iter.next().unwrap())
}

fn translate_position(
    position: &Position,
    rotation_translator: &dyn NphysicsRotationTranslator,
) -> Isometry<PhysicsType> {
    Isometry::new(
        Vector::new(
            PhysicsType::from(position.location.x),
            PhysicsType::from(position.location.y),
        ),
        rotation_translator.to_nphysics_rotation(position.rotation),
    )
}

fn translate_shape(shape: &Polygon) -> ShapeHandle<PhysicsType> {
    let points: Vec<_> = shape
        .vertices
        .iter()
        .map(|vertex| Point::new(PhysicsType::from(vertex.x), PhysicsType::from(vertex.y)))
        .collect();

    ShapeHandle::new(ConvexPolygon::try_new(points).expect("Polygon was not convex"))
}

fn collision_with_sensor(
    sensor_handle: SensorHandle,
    first_handle: CollisionObjectHandle,
    second_handle: CollisionObjectHandle,
) -> Option<CollisionObjectHandle> {
    let sensor_handle = to_nphysics_sensor_handle(sensor_handle);
    if first_handle == sensor_handle {
        Some(second_handle)
    } else {
        None
    }
}

impl World for NphysicsWorld {
    fn step(&mut self) {
        self.physics_world.step();
        for (&sensor_handle, collisions) in &mut self.sensor_collisions {
            for contact in self.physics_world.proximity_events() {
                if let Some(collision) =
                    collision_with_sensor(sensor_handle, contact.collider1, contact.collider2)
                {
                    match contact.new_status {
                        Proximity::WithinMargin | Proximity::Intersecting => {
                            collisions.insert(collision);
                        }
                        Proximity::Disjoint => {
                            collisions.remove(&collision);
                        }
                    }
                }
            }
        }
    }

    fn add_body(&mut self, body: PhysicalBody) -> BodyHandle {
        let shape = translate_shape(&body.shape);
        let local_inertia = shape.inertia(0.1);
        let local_center_of_mass = shape.center_of_mass();

        let isometry = translate_position(&body.position, &*self.rotation_translator);
        let material = Material::default();

        let handle = match body.mobility {
            Mobility::Immovable => self.physics_world.add_collider(
                0.04,
                shape,
                NphysicsBodyHandle::ground(),
                isometry,
                material,
            ),
            Mobility::Movable(velocity) => {
                let rigid_body_handle = self.physics_world.add_rigid_body(
                    isometry,
                    local_inertia,
                    local_center_of_mass,
                );
                let mut rigid_body = self
                    .physics_world
                    .rigid_body_mut(rigid_body_handle)
                    .expect("Invalid body handle");
                set_velocity(&mut rigid_body, &velocity);
                self.physics_world.add_collider(
                    0.04,
                    shape,
                    rigid_body_handle,
                    Isometry::identity(),
                    material,
                )
            }
        };

        to_body_handle(handle)
    }

    fn remove_body(&mut self, body_handle: BodyHandle) -> Option<PhysicalBody> {
        let physical_body = self.body(body_handle)?;
        let collider_handle = to_collider_handle(body_handle);
        let nphysics_body_handle = self.physics_world.collider_body_handle(collider_handle)?;
        if let Some(sensor_handle) = self.body_sensors.remove(&body_handle) {
            self.sensor_collisions.remove(&sensor_handle)?;
        }
        self.physics_world.remove_bodies(&[nphysics_body_handle]);
        Some(physical_body)
    }

    fn attach_sensor(&mut self, body_handle: BodyHandle, sensor: Sensor) -> Option<SensorHandle> {
        let collider_handle = to_collider_handle(body_handle);
        let parent_handle = self.physics_world.collider_body_handle(collider_handle)?;

        let shape = translate_shape(&sensor.shape);
        let position = translate_position(&sensor.position, &*self.rotation_translator);
        let sensor_handle = self
            .physics_world
            .add_sensor(shape, parent_handle, position);

        let sensor_handle = to_sensor_handle(sensor_handle);
        self.sensor_collisions.insert(sensor_handle, HashSet::new());
        self.body_sensors.insert(body_handle, sensor_handle);
        Some(sensor_handle)
    }

    fn body(&self, handle: BodyHandle) -> Option<PhysicalBody> {
        let collider_handle = to_collider_handle(handle);
        self.get_body_from_handle(collider_handle)
    }

    fn bodies_within_sensor(&self, sensor_handle: SensorHandle) -> Option<Vec<BodyHandle>> {
        let collisions = self.sensor_collisions.get(&sensor_handle)?;
        let bodies_within_sensor = collisions
            .iter()
            .filter(|&&collider_handle| !self.is_sensor_handle(collider_handle))
            .map(|&collider_handle| to_body_handle(collider_handle))
            .collect();
        Some(bodies_within_sensor)
    }

    fn apply_force(&mut self, body_handle: BodyHandle, force: Force) -> Option<()> {
        let collider_handle = to_collider_handle(body_handle);
        let nphysics_body_handle = self.physics_world.collider_body_handle(collider_handle)?;
        self.physics_world
            .force_generator_mut(self.force_generator_handle)
            .downcast_mut::<GenericSingleTimeForceApplierWrapper>()
            .expect("Stored force generator was not of type GenericSingleTimeForceApplierWrapper")
            .inner_mut()
            .register_force(nphysics_body_handle, force);
        Some(())
    }

    fn set_simulated_timestep(&mut self, timestep: f64) {
        self.physics_world.set_timestep(timestep);
    }
}

impl NphysicsWorld {
    fn is_sensor_handle(&self, handle: NphysicsSensorHandle) -> bool {
        self.sensor_collisions
            .contains_key(&to_sensor_handle(handle))
    }
}

fn set_velocity(rigid_body: &mut RigidBody<PhysicsType>, velocity: &Velocity) {
    let nphysics_velocity = nphysics2d::algebra::Velocity2::linear(
        PhysicsType::from(velocity.x),
        PhysicsType::from(velocity.y),
    );
    rigid_body.set_velocity(nphysics_velocity);
}

fn to_body_handle(collider_handle: ColliderHandle) -> BodyHandle {
    BodyHandle(collider_handle.uid())
}

fn to_collider_handle(object_handle: BodyHandle) -> ColliderHandle {
    CollisionObjectHandle(object_handle.0)
}

fn to_sensor_handle(sensor_handle: NphysicsSensorHandle) -> SensorHandle {
    SensorHandle(sensor_handle.0)
}

fn to_nphysics_sensor_handle(sensor_handle: SensorHandle) -> NphysicsSensorHandle {
    CollisionObjectHandle(sensor_handle.0)
}

impl fmt::Debug for NphysicsWorld {
    fn fmt(&self, f: &mut fmt::Formatter<'_>) -> fmt::Result {
        f.debug_struct("NphysicsWorld")
            .field("physics", &DebugPhysicsWorld(&self.physics_world))
            .finish()
    }
}

/// A helper struct used to implement [`std::fmt::Debug`]
/// for [`NphysicsWorld`]
///
/// [`std::fmt::Debug`]: https://doc.rust-lang.org/nightly/std/fmt/trait.Debug.html
/// [`NphysicsWorld`]: ./struct.NphysicsWorld.html
struct DebugPhysicsWorld<'a>(&'a PhysicsWorld<PhysicsType>);

impl<'a> fmt::Debug for DebugPhysicsWorld<'a> {
    fn fmt(&self, f: &mut fmt::Formatter<'_>) -> fmt::Result {
        f.debug_struct("PhysicsWorld").finish()
    }
}

#[cfg(test)]
mod tests {
    use super::rotation_translator::mock::NphysicsRotationTranslatorMock;
    use super::*;
    use crate::object_builder::PolygonBuilder;
    use nphysics2d::object::BodySet;
    use nphysics2d::solver::IntegrationParameters;
    use std::f64::consts::FRAC_PI_2;
    use std::sync::RwLock;
    use std::thread::panicking;

    const DEFAULT_TIMESTEP: f64 = 1.0;

    #[test]
    fn returns_none_when_calling_body_with_invalid_handle() {
        let rotation_translator = NphysicsRotationTranslatorMock::default();
        let force_applier = SingleTimeForceApplierMock::default();
        let world = NphysicsWorld::with_timestep(
            DEFAULT_TIMESTEP,
            Box::new(rotation_translator),
            Box::new(force_applier),
        );
        let invalid_handle = BodyHandle(1337);
        let body = world.body(invalid_handle);
        assert!(body.is_none())
    }

    #[test]
    fn returns_none_when_removing_invalid_object() {
        let rotation_translator = NphysicsRotationTranslatorMock::default();
        let force_applier = SingleTimeForceApplierMock::default();
        let mut world = NphysicsWorld::with_timestep(
            DEFAULT_TIMESTEP,
            Box::new(rotation_translator),
            Box::new(force_applier),
        );
        let invalid_handle = BodyHandle(123);
        let physical_body = world.remove_body(invalid_handle);
        assert!(physical_body.is_none())
    }

    #[test]
    fn can_return_rigid_object_with_valid_handle() {
        let mut rotation_translator = NphysicsRotationTranslatorMock::default();
<<<<<<< HEAD
        rotation_translator.expect_to_nphysics_rotation_and_return(Radians::new(3.0).unwrap(), 3.0);
        rotation_translator.expect_to_radians_and_return(3.0, Radians::new(3.0));
        let mut world =
            NphysicsWorld::with_timestep(DEFAULT_TIMESTEP, Box::new(rotation_translator));
        let movable_body = movable_body(Radians::new(3.0).unwrap());
=======
        rotation_translator.expect_to_nphysics_rotation_and_return(Radians(3.0), 3.0);
        rotation_translator.expect_to_radians_and_return(3.0, Radians(3.0));
        let force_applier = SingleTimeForceApplierMock::default();
        let mut world = NphysicsWorld::with_timestep(
            DEFAULT_TIMESTEP,
            Box::new(rotation_translator),
            Box::new(force_applier),
        );
        let movable_body = movable_body(Radians(3.0));
>>>>>>> 33574bdd

        let handle = world.add_body(movable_body);
        world.body(handle);
    }

    #[test]
    fn can_return_grounded_object_with_valid_handle() {
        let mut rotation_translator = NphysicsRotationTranslatorMock::default();
<<<<<<< HEAD
        rotation_translator.expect_to_nphysics_rotation_and_return(Radians::new(3.0).unwrap(), 3.0);
        rotation_translator.expect_to_radians_and_return(3.0, Radians::new(3.0));
        let mut world =
            NphysicsWorld::with_timestep(DEFAULT_TIMESTEP, Box::new(rotation_translator));
        let body = immovable_body(Radians::new(3.0).unwrap());
=======
        rotation_translator.expect_to_nphysics_rotation_and_return(Radians(3.0), 3.0);
        rotation_translator.expect_to_radians_and_return(3.0, Radians(3.0));
        let force_applier = SingleTimeForceApplierMock::default();
        let mut world = NphysicsWorld::with_timestep(
            DEFAULT_TIMESTEP,
            Box::new(rotation_translator),
            Box::new(force_applier),
        );
        let body = immovable_body(Radians(3.0));
>>>>>>> 33574bdd

        let handle = world.add_body(body);
        world.body(handle);
    }

    #[test]
    fn removing_object_returns_physical_body() {
        let mut rotation_translator = NphysicsRotationTranslatorMock::default();
        rotation_translator.expect_to_nphysics_rotation_and_return(Radians(3.0), 3.0);
        rotation_translator.expect_to_radians_and_return(3.0, Radians(3.0));
        let force_applier = SingleTimeForceApplierMock::default();
        let mut world = NphysicsWorld::with_timestep(
            DEFAULT_TIMESTEP,
            Box::new(rotation_translator),
            Box::new(force_applier),
        );
        let expected_body = movable_body(Radians(3.0));

        let handle = world.add_body(expected_body.clone());
        let physical_body = world.remove_body(handle).expect("Invalid handle");
        assert_eq!(expected_body, physical_body);
    }

    #[test]
    fn can_remove_object_with_sensor() {
        let mut rotation_translator = NphysicsRotationTranslatorMock::default();
        rotation_translator.expect_to_nphysics_rotation_and_return(Radians::default(), 0.0);
        rotation_translator.expect_to_radians_and_return(0.0, Radians::default());
        let force_applier = SingleTimeForceApplierMock::default();
        let mut world = NphysicsWorld::with_timestep(
            DEFAULT_TIMESTEP,
            Box::new(rotation_translator),
            Box::new(force_applier),
        );
        let expected_body = movable_body(Radians::default());

        let handle = world.add_body(expected_body.clone());
        world
            .attach_sensor(handle, sensor())
            .expect("Invalid handle");
        let physical_body = world.remove_body(handle).expect("Invalid handle");
        assert_eq!(expected_body, physical_body);
    }

    #[test]
    fn removed_object_cannot_be_accessed() {
        let mut rotation_translator = NphysicsRotationTranslatorMock::default();
        rotation_translator.expect_to_nphysics_rotation_and_return(Radians(3.0), 3.0);
        rotation_translator.expect_to_radians_and_return(3.0, Radians(3.0));
        let force_applier = SingleTimeForceApplierMock::default();
        let mut world = NphysicsWorld::with_timestep(
            DEFAULT_TIMESTEP,
            Box::new(rotation_translator),
            Box::new(force_applier),
        );
        let expected_body = movable_body(Radians(3.0));

        let handle = world.add_body(expected_body.clone());
        let _physical_body = world.remove_body(handle).expect("Invalid handle");
        let removed_body = world.body(handle);
        assert!(removed_body.is_none())
    }

    #[test]
    fn can_return_mixed_objects_with_valid_handles() {
        let mut rotation_translator = NphysicsRotationTranslatorMock::default();
<<<<<<< HEAD
        rotation_translator.expect_to_nphysics_rotation_and_return(Radians::new(3.0).unwrap(), 3.0);
        rotation_translator.expect_to_radians_and_return(3.0, Radians::new(3.0));
        let mut world =
            NphysicsWorld::with_timestep(DEFAULT_TIMESTEP, Box::new(rotation_translator));
        let rigid_object = movable_body(Radians::new(3.0).unwrap());
        let grounded_object = immovable_body(Radians::new(3.0).unwrap());
=======
        rotation_translator.expect_to_nphysics_rotation_and_return(Radians(3.0), 3.0);
        rotation_translator.expect_to_radians_and_return(3.0, Radians(3.0));
        let force_applier = SingleTimeForceApplierMock::default();
        let mut world = NphysicsWorld::with_timestep(
            DEFAULT_TIMESTEP,
            Box::new(rotation_translator),
            Box::new(force_applier),
        );
        let rigid_object = movable_body(Radians(3.0));
        let grounded_object = immovable_body(Radians(3.0));
>>>>>>> 33574bdd

        let rigid_handle = world.add_body(rigid_object);
        let grounded_handle = world.add_body(grounded_object);

        let _rigid_body = world.body(rigid_handle);
        let _grounded_body = world.body(grounded_handle);
    }

    #[test]
    fn returns_correct_rigid_body() {
        let mut rotation_translator = NphysicsRotationTranslatorMock::default();
<<<<<<< HEAD
        rotation_translator.expect_to_nphysics_rotation_and_return(Radians::new(3.0).unwrap(), 3.0);
        rotation_translator.expect_to_radians_and_return(3.0, Radians::new(3.0));
        let mut world =
            NphysicsWorld::with_timestep(DEFAULT_TIMESTEP, Box::new(rotation_translator));
        let expected_body = movable_body(Radians::new(3.0).unwrap());
=======
        rotation_translator.expect_to_nphysics_rotation_and_return(Radians(3.0), 3.0);
        rotation_translator.expect_to_radians_and_return(3.0, Radians(3.0));
        let force_applier = SingleTimeForceApplierMock::default();
        let mut world = NphysicsWorld::with_timestep(
            DEFAULT_TIMESTEP,
            Box::new(rotation_translator),
            Box::new(force_applier),
        );
        let expected_body = movable_body(Radians(3.0));
>>>>>>> 33574bdd
        let handle = world.add_body(expected_body.clone());
        let actual_body = world.body(handle);

        assert_eq!(Some(expected_body), actual_body)
    }

    #[test]
    fn returns_correct_grounded_body() {
        let mut rotation_translator = NphysicsRotationTranslatorMock::default();
<<<<<<< HEAD
        rotation_translator.expect_to_nphysics_rotation_and_return(Radians::new(3.0).unwrap(), 3.0);
        rotation_translator.expect_to_radians_and_return(3.0, Radians::new(3.0));
        let mut world =
            NphysicsWorld::with_timestep(DEFAULT_TIMESTEP, Box::new(rotation_translator));
        let expected_body = immovable_body(Radians::new(3.0).unwrap());
=======
        rotation_translator.expect_to_nphysics_rotation_and_return(Radians(3.0), 3.0);
        rotation_translator.expect_to_radians_and_return(3.0, Radians(3.0));
        let force_applier = SingleTimeForceApplierMock::default();
        let mut world = NphysicsWorld::with_timestep(
            DEFAULT_TIMESTEP,
            Box::new(rotation_translator),
            Box::new(force_applier),
        );
        let expected_body = immovable_body(Radians(3.0));
>>>>>>> 33574bdd
        let handle = world.add_body(expected_body.clone());
        let actual_body = world.body(handle);

        assert_eq!(Some(expected_body), actual_body)
    }

    #[test]
    fn returns_sensor_handle_when_attachment_is_valid() {
        let mut rotation_translator = NphysicsRotationTranslatorMock::default();
        rotation_translator.expect_to_nphysics_rotation_and_return(Radians::default(), 0.0);
        let force_applier = SingleTimeForceApplierMock::default();
        let mut world = NphysicsWorld::with_timestep(
            DEFAULT_TIMESTEP,
            Box::new(rotation_translator),
            Box::new(force_applier),
        );
        let body = immovable_body(Radians::default());
        let handle = world.add_body(body);
        let sensor_handle = world.attach_sensor(handle, sensor());
        assert!(sensor_handle.is_some())
    }

    #[test]
    fn sensors_do_not_work_without_step() {
        let mut rotation_translator = NphysicsRotationTranslatorMock::default();
        rotation_translator.expect_to_nphysics_rotation_and_return(Radians::default(), 0.0);
        let force_applier = SingleTimeForceApplierMock::default();
        let mut world = NphysicsWorld::with_timestep(
            DEFAULT_TIMESTEP,
            Box::new(rotation_translator),
            Box::new(force_applier),
        );;
        let body = movable_body(Radians::default());
        let handle_one = world.add_body(body);

        let sensor_handle = world
            .attach_sensor(handle_one, sensor())
            .expect("body handle was invalid");

        let close_body = PhysicalBody {
            position: Position {
                location: Location { x: 6, y: 6 },
                rotation: Radians::default(),
            },
            ..movable_body(Radians::default())
        };
        world.add_body(close_body);

        let bodies = world
            .bodies_within_sensor(sensor_handle)
            .expect("sensor handle was invalid");

        assert!(bodies.is_empty());
    }

    #[test]
    fn sensor_detects_close_bodies() {
        let mut rotation_translator = NphysicsRotationTranslatorMock::default();
        rotation_translator.expect_to_nphysics_rotation_and_return(Radians::default(), 0.0);
        let mut force_applier = SingleTimeForceApplierMock::default();
        force_applier.expect_apply_and_return(true);
        let mut world = NphysicsWorld::with_timestep(
            DEFAULT_TIMESTEP,
            Box::new(rotation_translator),
            Box::new(force_applier),
        );
        let body = movable_body(Radians::default());
        let handle_one = world.add_body(body);

        let sensor_handle = world
            .attach_sensor(handle_one, sensor())
            .expect("body handle was invalid");

        let close_body = PhysicalBody {
            position: Position {
                location: Location { x: 6, y: 6 },
                rotation: Radians::default(),
            },
            ..movable_body(Radians::default())
        };
        let expected_handle = world.add_body(close_body);

        world.step();

        let bodies = world
            .bodies_within_sensor(sensor_handle)
            .expect("sensor handle was invalid");

        assert_eq!(1, bodies.len());
        assert_eq!(expected_handle, bodies[0]);
    }

    #[test]
    fn sensor_detects_non_colliding_bodies() {
        let mut rotation_translator = NphysicsRotationTranslatorMock::default();
        rotation_translator.expect_to_nphysics_rotation_and_return(Radians::default(), 0.0);
        let mut force_applier = SingleTimeForceApplierMock::default();
        force_applier.expect_apply_and_return(true);
        let mut world = NphysicsWorld::with_timestep(
            DEFAULT_TIMESTEP,
            Box::new(rotation_translator),
            Box::new(force_applier),
        );
        let body = movable_body(Radians::default());
        let handle_one = world.add_body(body);

        let sensor_handle = world
            .attach_sensor(handle_one, sensor())
            .expect("body handle was invalid");

        let close_body = PhysicalBody {
            position: Position {
                location: Location { x: 12, y: 12 },
                rotation: Radians::default(),
            },
            ..movable_body(Radians::default())
        };
        let expected_handle = world.add_body(close_body);

        world.step();

        let bodies = world
            .bodies_within_sensor(sensor_handle)
            .expect("sensor handle was invalid");

        assert_eq!(1, bodies.len());
        assert_eq!(expected_handle, bodies[0]);
    }

    #[test]
    fn sensor_does_not_detect_far_away_bodies() {
        let mut rotation_translator = NphysicsRotationTranslatorMock::default();
        rotation_translator.expect_to_nphysics_rotation_and_return(Radians::default(), 0.0);
        let mut force_applier = SingleTimeForceApplierMock::default();
        force_applier.expect_apply_and_return(true);
        let mut world = NphysicsWorld::with_timestep(
            DEFAULT_TIMESTEP,
            Box::new(rotation_translator),
            Box::new(force_applier),
        );
        let body = movable_body(Radians::default());
        let handle_one = world.add_body(body);

        let sensor_handle = world
            .attach_sensor(handle_one, sensor())
            .expect("body handle was invalid");

        let close_body = PhysicalBody {
            position: Position {
                location: Location { x: 60, y: 60 },
                rotation: Radians::default(),
            },
            ..movable_body(Radians::default())
        };
        world.add_body(close_body);

        world.step();

        let bodies = world
            .bodies_within_sensor(sensor_handle)
            .expect("sensor handle was invalid");

        assert!(bodies.is_empty());
    }

    #[test]
    fn sensor_does_not_detect_touching_sensors() {
        test_close_sensors(Location { x: 25, y: 0 });
    }

    #[test]
    fn sensor_does_not_detect_overlapping_sensors() {
        test_close_sensors(Location { x: 25 - 2, y: 0 });
    }

    fn test_close_sensors(close_body_location: Location) {
        let mut rotation_translator = NphysicsRotationTranslatorMock::default();
        rotation_translator.expect_to_nphysics_rotation_and_return(Radians::default(), 0.0);
        let mut force_applier = SingleTimeForceApplierMock::default();
        force_applier.expect_apply_and_return(true);
        let mut world = NphysicsWorld::with_timestep(
            DEFAULT_TIMESTEP,
            Box::new(rotation_translator),
            Box::new(force_applier),
        );
        let body = movable_body(Radians::default());
        let handle_one = world.add_body(body);

        let sensor_handle = world
            .attach_sensor(handle_one, sensor())
            .expect("body handle was invalid");

        let close_body = PhysicalBody {
            position: Position {
                location: close_body_location,
                rotation: Radians::default(),
            },
            ..movable_body(Radians::default())
        };
        let close_body_handle = world.add_body(close_body);

        world
            .attach_sensor(close_body_handle, sensor())
            .expect("body handle was invalid");

        world.step();

        let bodies = world
            .bodies_within_sensor(sensor_handle)
            .expect("sensor handle was invalid");

        assert!(bodies.is_empty());
    }

    #[test]
    fn returns_none_attaching_sensor_to_inhalid_body_handle() {
        let rotation_translator = NphysicsRotationTranslatorMock::default();
        let force_applier = SingleTimeForceApplierMock::default();
        let mut world = NphysicsWorld::with_timestep(
            DEFAULT_TIMESTEP,
            Box::new(rotation_translator),
            Box::new(force_applier),
        );
        let invalid_handle = BodyHandle(132144);
        let sensor_handle = world.attach_sensor(invalid_handle, sensor());
        assert!(sensor_handle.is_none())
    }

    #[test]
    fn returns_none_when_calling_bodies_within_sensor_with_invalid_handle() {
        let rotation_translator = NphysicsRotationTranslatorMock::default();
        let force_applier = SingleTimeForceApplierMock::default();
        let world = NphysicsWorld::with_timestep(
            DEFAULT_TIMESTEP,
            Box::new(rotation_translator),
            Box::new(force_applier),
        );
        let invalid_handle = SensorHandle(112358);
        let body_handles = world.bodies_within_sensor(invalid_handle);

        assert!(body_handles.is_none())
    }

    #[test]
    fn timestep_is_respected() {
        let mut rotation_translator = NphysicsRotationTranslatorMock::default();
<<<<<<< HEAD
        rotation_translator.expect_to_nphysics_rotation_and_return(Radians::new(0.0).unwrap(), 0.0);
        rotation_translator.expect_to_radians_and_return(0.0, Radians::new(0.0));
        let mut world =
            NphysicsWorld::with_timestep(DEFAULT_TIMESTEP, Box::new(rotation_translator));
=======
        rotation_translator.expect_to_nphysics_rotation_and_return(Radians(0.0), 0.0);
        rotation_translator.expect_to_radians_and_return(0.0, Radians(0.0));
        let mut force_applier = SingleTimeForceApplierMock::default();
        force_applier.expect_apply_and_return(true);
        let mut world = NphysicsWorld::with_timestep(
            DEFAULT_TIMESTEP,
            Box::new(rotation_translator),
            Box::new(force_applier),
        );
>>>>>>> 33574bdd

        let local_object = movable_body(Radians::default());
        let handle = world.add_body(local_object.clone());

        world.step();
        world.step();

        let actual_body = world.body(handle);

        let expected_body = PhysicalBody {
            position: Position {
                location: Location { x: 6, y: 6 },
                rotation: Radians::default(),
            },
            ..local_object
        };
        assert_eq!(Some(expected_body), actual_body);
    }

    #[test]
    fn timestep_can_be_changed() {
        let mut rotation_translator = NphysicsRotationTranslatorMock::default();
<<<<<<< HEAD
        rotation_translator.expect_to_nphysics_rotation_and_return(Radians::new(0.0).unwrap(), 0.0);
        rotation_translator.expect_to_radians_and_return(0.0, Radians::new(0.0));
        let mut world =
            NphysicsWorld::with_timestep(DEFAULT_TIMESTEP, Box::new(rotation_translator));
=======
        rotation_translator.expect_to_radians_and_return(0.0, Radians(0.0));
        rotation_translator.expect_to_nphysics_rotation_and_return(Radians(0.0), 0.0);
        let mut force_applier = SingleTimeForceApplierMock::default();
        force_applier.expect_apply_and_return(true);
        let mut world = NphysicsWorld::with_timestep(
            DEFAULT_TIMESTEP,
            Box::new(rotation_translator),
            Box::new(force_applier),
        );
>>>>>>> 33574bdd
        world.set_simulated_timestep(2.0);

        let local_object = movable_body(Radians::default());
        let handle = world.add_body(local_object.clone());

        world.step();
        world.step();

        let actual_body = world.body(handle);

        let expected_body = PhysicalBody {
            position: Position {
                location: Location { x: 7, y: 7 },
                rotation: Radians::default(),
            },
            ..local_object
        };
        assert_eq!(Some(expected_body), actual_body);
    }

    #[test]
    fn step_is_ignored_for_rigid_objects_with_no_movement() {
        let mut rotation_translator = NphysicsRotationTranslatorMock::default();
<<<<<<< HEAD
        rotation_translator
            .expect_to_nphysics_rotation_and_return(Radians::new(FRAC_PI_2).unwrap(), FRAC_PI_2);
        rotation_translator.expect_to_radians_and_return(FRAC_PI_2, Radians::new(FRAC_PI_2));
        let mut world =
            NphysicsWorld::with_timestep(DEFAULT_TIMESTEP, Box::new(rotation_translator));
        let expected_body = immovable_body(Radians::new(FRAC_PI_2).unwrap());
=======
        rotation_translator.expect_to_nphysics_rotation_and_return(Radians(FRAC_PI_2), FRAC_PI_2);
        rotation_translator.expect_to_radians_and_return(FRAC_PI_2, Radians(FRAC_PI_2));
        let mut force_applier = SingleTimeForceApplierMock::default();
        force_applier.expect_apply_and_return(true);
        let mut world = NphysicsWorld::with_timestep(
            DEFAULT_TIMESTEP,
            Box::new(rotation_translator),
            Box::new(force_applier),
        );
        let expected_body = immovable_body(Radians(FRAC_PI_2));
>>>>>>> 33574bdd
        let handle = world.add_body(expected_body.clone());

        world.step();
        world.step();

        let actual_body = world.body(handle);
        assert_eq!(Some(expected_body), actual_body)
    }

    #[test]
    fn step_is_ignored_for_grounded_objects() {
        let mut rotation_translator = NphysicsRotationTranslatorMock::default();
<<<<<<< HEAD
        rotation_translator
            .expect_to_nphysics_rotation_and_return(Radians::new(FRAC_PI_2).unwrap(), FRAC_PI_2);
        rotation_translator.expect_to_radians_and_return(FRAC_PI_2, Radians::new(FRAC_PI_2));
        let mut world =
            NphysicsWorld::with_timestep(DEFAULT_TIMESTEP, Box::new(rotation_translator));
        let body = immovable_body(Radians::new(FRAC_PI_2).unwrap());
=======
        rotation_translator.expect_to_nphysics_rotation_and_return(Radians(FRAC_PI_2), FRAC_PI_2);
        rotation_translator.expect_to_radians_and_return(FRAC_PI_2, Radians(FRAC_PI_2));
        let mut force_applier = SingleTimeForceApplierMock::default();
        force_applier.expect_apply_and_return(true);
        let mut world = NphysicsWorld::with_timestep(
            DEFAULT_TIMESTEP,
            Box::new(rotation_translator),
            Box::new(force_applier),
        );
        let body = immovable_body(Radians(FRAC_PI_2));
>>>>>>> 33574bdd
        let still_body = PhysicalBody {
            mobility: Mobility::Movable(Velocity { x: 0, y: 0 }),
            ..body
        };
        let handle = world.add_body(still_body.clone());

        world.step();
        world.step();

        let actual_body = world.body(handle);
        assert_eq!(Some(still_body), actual_body)
    }

    #[test]
    fn applied_force_is_propagated() {
        let mut rotation_translator = NphysicsRotationTranslatorMock::default();
        rotation_translator.expect_to_nphysics_rotation_and_return(Radians(FRAC_PI_2), FRAC_PI_2);
        let mut force_applier = SingleTimeForceApplierMock::default();
        let expected_force = Force {
            linear: LinearForce { x: 4, y: 10 },
            torque: Torque(2.0),
        };
        force_applier.expect_register_force(expected_force.clone());

        let mut world = NphysicsWorld::with_timestep(
            DEFAULT_TIMESTEP,
            Box::new(rotation_translator),
            Box::new(force_applier),
        );
        let expected_body = movable_body(Radians(FRAC_PI_2));
        let handle = world.add_body(expected_body.clone());

        world.apply_force(handle, expected_force);
    }

    fn sensor() -> Sensor {
        Sensor {
            shape: PolygonBuilder::new()
                .vertex(-10, -10)
                .vertex(10, -10)
                .vertex(10, 10)
                .vertex(-10, 10)
                .build()
                .unwrap(),
            position: Position {
                location: Location { x: 0, y: 0 },
                rotation: Radians::default(),
            },
        }
    }

    fn movable_body(orientation: Radians) -> PhysicalBody {
        PhysicalBody {
            position: Position {
                location: Location { x: 5, y: 5 },
                rotation: orientation,
            },
            mobility: Mobility::Movable(Velocity { x: 1, y: 1 }),
            shape: PolygonBuilder::new()
                .vertex(-5, -5)
                .vertex(-5, 5)
                .vertex(5, 5)
                .vertex(5, -5)
                .build()
                .unwrap(),
        }
    }

    fn immovable_body(orientation: Radians) -> PhysicalBody {
        PhysicalBody {
            shape: PolygonBuilder::new()
                .vertex(-100, -100)
                .vertex(100, -100)
                .vertex(100, 100)
                .vertex(-100, 100)
                .build()
                .unwrap(),
            mobility: Mobility::Immovable,
            position: Position {
                location: Location { x: 300, y: 200 },
                rotation: orientation,
            },
        }
    }
<<<<<<< HEAD
    #[derive(Debug, Default)]
    struct NphysicsRotationTranslatorMock {
        expect_to_nphysics_rotation_and_return: Option<(Radians, f64)>,
        expect_to_radians_and_return: Option<(f64, Option<Radians>)>,
=======
>>>>>>> 33574bdd

    #[derive(Default)]
    struct SingleTimeForceApplierMock {
        expect_register_force: Option<(Force,)>,
        expect_apply_and_return: Option<(bool,)>,

        register_force_was_called: RwLock<bool>,
        apply_was_called: RwLock<bool>,
    }

    impl fmt::Debug for SingleTimeForceApplierMock {
        fn fmt(&self, f: &mut fmt::Formatter<'_>) -> fmt::Result {
            f.debug_struct("SingleTimeForceApplierMock").finish()
        }
    }

<<<<<<< HEAD
        fn expect_to_radians_and_return(
            &mut self,
            input_value: f64,
            return_value: Option<Radians>,
        ) {
            self.expect_to_radians_and_return = Some((input_value, return_value))
=======
    impl SingleTimeForceApplierMock {
        fn expect_register_force(&mut self, force: Force) {
            self.expect_register_force = Some((force,))
>>>>>>> 33574bdd
        }

        fn expect_apply_and_return(&mut self, return_value: bool) {
            self.expect_apply_and_return = Some((return_value,))
        }
    }

    impl SingleTimeForceApplier for SingleTimeForceApplierMock {
        fn register_force(&mut self, _handle: NphysicsBodyHandle, force: Force) {
            *self
                .register_force_was_called
                .write()
                .expect("RwLock was poisoned") = true;

            if let Some((ref expected_force,)) = self.expect_register_force {
                // handles cannot be compared
                if force != *expected_force {
                    panic!(
                        "register_force() was called with {:?}, expected {:?}",
                        force, expected_force
                    )
                }
            } else {
                panic!("register_force() was called unexpectedly")
            }
        }
    }

<<<<<<< HEAD
        fn to_radians(&self, nphysics_rotation: f64) -> Option<Radians> {
            *self.to_radians_was_called.borrow_mut() = true;

            if let Some((expected_input, expected_output)) = self.expect_to_radians_and_return {
                if nphysics_rotation != expected_input {
                    panic!("to_radians() was called with an unexpected input value: {:?}")
                }

                expected_output
=======
    impl ForceGenerator<PhysicsType> for SingleTimeForceApplierMock {
        fn apply(
            &mut self,
            _: &IntegrationParameters<PhysicsType>,
            _: &mut BodySet<PhysicsType>,
        ) -> bool {
            *self.apply_was_called.write().expect("RwLock was poisoned") = true;

            if let Some((return_value,)) = self.expect_apply_and_return {
                // IntegrationParameters and BodySet have no comparison functionality
                return_value
>>>>>>> 33574bdd
            } else {
                panic!("apply() was called unexpectedly")
            }
        }
    }

    impl Drop for SingleTimeForceApplierMock {
        fn drop(&mut self) {
            if panicking() {
                return;
            }
            if self.expect_register_force.is_some() {
                assert!(
                    *self
                        .register_force_was_called
                        .read()
                        .expect("RwLock was poisoned"),
                    "expect_register_force() was not called, but was expected"
                )
            }
            if self.expect_apply_and_return.is_some() {
                assert!(
                    *self.apply_was_called.read().expect("RwLock was poisoned"),
                    "expect_apply_and_return() was not called, but was expected"
                )
            }
        }
    }
}<|MERGE_RESOLUTION|>--- conflicted
+++ resolved
@@ -371,11 +371,11 @@
 
 #[cfg(test)]
 mod tests {
-    use super::rotation_translator::mock::NphysicsRotationTranslatorMock;
     use super::*;
     use crate::object_builder::PolygonBuilder;
     use nphysics2d::object::BodySet;
     use nphysics2d::solver::IntegrationParameters;
+    use std::cell::RefCell;
     use std::f64::consts::FRAC_PI_2;
     use std::sync::RwLock;
     use std::thread::panicking;
@@ -413,23 +413,15 @@
     #[test]
     fn can_return_rigid_object_with_valid_handle() {
         let mut rotation_translator = NphysicsRotationTranslatorMock::default();
-<<<<<<< HEAD
         rotation_translator.expect_to_nphysics_rotation_and_return(Radians::new(3.0).unwrap(), 3.0);
         rotation_translator.expect_to_radians_and_return(3.0, Radians::new(3.0));
-        let mut world =
-            NphysicsWorld::with_timestep(DEFAULT_TIMESTEP, Box::new(rotation_translator));
+        let force_applier = SingleTimeForceApplierMock::default();
+        let mut world = NphysicsWorld::with_timestep(
+            DEFAULT_TIMESTEP,
+            Box::new(rotation_translator),
+            Box::new(force_applier),
+        );
         let movable_body = movable_body(Radians::new(3.0).unwrap());
-=======
-        rotation_translator.expect_to_nphysics_rotation_and_return(Radians(3.0), 3.0);
-        rotation_translator.expect_to_radians_and_return(3.0, Radians(3.0));
-        let force_applier = SingleTimeForceApplierMock::default();
-        let mut world = NphysicsWorld::with_timestep(
-            DEFAULT_TIMESTEP,
-            Box::new(rotation_translator),
-            Box::new(force_applier),
-        );
-        let movable_body = movable_body(Radians(3.0));
->>>>>>> 33574bdd
 
         let handle = world.add_body(movable_body);
         world.body(handle);
@@ -438,23 +430,15 @@
     #[test]
     fn can_return_grounded_object_with_valid_handle() {
         let mut rotation_translator = NphysicsRotationTranslatorMock::default();
-<<<<<<< HEAD
         rotation_translator.expect_to_nphysics_rotation_and_return(Radians::new(3.0).unwrap(), 3.0);
         rotation_translator.expect_to_radians_and_return(3.0, Radians::new(3.0));
-        let mut world =
-            NphysicsWorld::with_timestep(DEFAULT_TIMESTEP, Box::new(rotation_translator));
+        let force_applier = SingleTimeForceApplierMock::default();
+        let mut world = NphysicsWorld::with_timestep(
+            DEFAULT_TIMESTEP,
+            Box::new(rotation_translator),
+            Box::new(force_applier),
+        );
         let body = immovable_body(Radians::new(3.0).unwrap());
-=======
-        rotation_translator.expect_to_nphysics_rotation_and_return(Radians(3.0), 3.0);
-        rotation_translator.expect_to_radians_and_return(3.0, Radians(3.0));
-        let force_applier = SingleTimeForceApplierMock::default();
-        let mut world = NphysicsWorld::with_timestep(
-            DEFAULT_TIMESTEP,
-            Box::new(rotation_translator),
-            Box::new(force_applier),
-        );
-        let body = immovable_body(Radians(3.0));
->>>>>>> 33574bdd
 
         let handle = world.add_body(body);
         world.body(handle);
@@ -463,15 +447,15 @@
     #[test]
     fn removing_object_returns_physical_body() {
         let mut rotation_translator = NphysicsRotationTranslatorMock::default();
-        rotation_translator.expect_to_nphysics_rotation_and_return(Radians(3.0), 3.0);
-        rotation_translator.expect_to_radians_and_return(3.0, Radians(3.0));
-        let force_applier = SingleTimeForceApplierMock::default();
-        let mut world = NphysicsWorld::with_timestep(
-            DEFAULT_TIMESTEP,
-            Box::new(rotation_translator),
-            Box::new(force_applier),
-        );
-        let expected_body = movable_body(Radians(3.0));
+        rotation_translator.expect_to_nphysics_rotation_and_return(Radians::new(3.0).unwrap(), 3.0);
+        rotation_translator.expect_to_radians_and_return(3.0, Radians::new(3.0));
+        let force_applier = SingleTimeForceApplierMock::default();
+        let mut world = NphysicsWorld::with_timestep(
+            DEFAULT_TIMESTEP,
+            Box::new(rotation_translator),
+            Box::new(force_applier),
+        );
+        let expected_body = movable_body(Radians::new(3.0).unwrap());
 
         let handle = world.add_body(expected_body.clone());
         let physical_body = world.remove_body(handle).expect("Invalid handle");
@@ -482,7 +466,7 @@
     fn can_remove_object_with_sensor() {
         let mut rotation_translator = NphysicsRotationTranslatorMock::default();
         rotation_translator.expect_to_nphysics_rotation_and_return(Radians::default(), 0.0);
-        rotation_translator.expect_to_radians_and_return(0.0, Radians::default());
+        rotation_translator.expect_to_radians_and_return(0.0, Some(Radians::default()));
         let force_applier = SingleTimeForceApplierMock::default();
         let mut world = NphysicsWorld::with_timestep(
             DEFAULT_TIMESTEP,
@@ -502,15 +486,15 @@
     #[test]
     fn removed_object_cannot_be_accessed() {
         let mut rotation_translator = NphysicsRotationTranslatorMock::default();
-        rotation_translator.expect_to_nphysics_rotation_and_return(Radians(3.0), 3.0);
-        rotation_translator.expect_to_radians_and_return(3.0, Radians(3.0));
-        let force_applier = SingleTimeForceApplierMock::default();
-        let mut world = NphysicsWorld::with_timestep(
-            DEFAULT_TIMESTEP,
-            Box::new(rotation_translator),
-            Box::new(force_applier),
-        );
-        let expected_body = movable_body(Radians(3.0));
+        rotation_translator.expect_to_nphysics_rotation_and_return(Radians::new(3.0).unwrap(), 3.0);
+        rotation_translator.expect_to_radians_and_return(3.0, Radians::new(3.0));
+        let force_applier = SingleTimeForceApplierMock::default();
+        let mut world = NphysicsWorld::with_timestep(
+            DEFAULT_TIMESTEP,
+            Box::new(rotation_translator),
+            Box::new(force_applier),
+        );
+        let expected_body = movable_body(Radians::new(3.0).unwrap());
 
         let handle = world.add_body(expected_body.clone());
         let _physical_body = world.remove_body(handle).expect("Invalid handle");
@@ -521,25 +505,16 @@
     #[test]
     fn can_return_mixed_objects_with_valid_handles() {
         let mut rotation_translator = NphysicsRotationTranslatorMock::default();
-<<<<<<< HEAD
         rotation_translator.expect_to_nphysics_rotation_and_return(Radians::new(3.0).unwrap(), 3.0);
         rotation_translator.expect_to_radians_and_return(3.0, Radians::new(3.0));
-        let mut world =
-            NphysicsWorld::with_timestep(DEFAULT_TIMESTEP, Box::new(rotation_translator));
+        let force_applier = SingleTimeForceApplierMock::default();
+        let mut world = NphysicsWorld::with_timestep(
+            DEFAULT_TIMESTEP,
+            Box::new(rotation_translator),
+            Box::new(force_applier),
+        );
         let rigid_object = movable_body(Radians::new(3.0).unwrap());
         let grounded_object = immovable_body(Radians::new(3.0).unwrap());
-=======
-        rotation_translator.expect_to_nphysics_rotation_and_return(Radians(3.0), 3.0);
-        rotation_translator.expect_to_radians_and_return(3.0, Radians(3.0));
-        let force_applier = SingleTimeForceApplierMock::default();
-        let mut world = NphysicsWorld::with_timestep(
-            DEFAULT_TIMESTEP,
-            Box::new(rotation_translator),
-            Box::new(force_applier),
-        );
-        let rigid_object = movable_body(Radians(3.0));
-        let grounded_object = immovable_body(Radians(3.0));
->>>>>>> 33574bdd
 
         let rigid_handle = world.add_body(rigid_object);
         let grounded_handle = world.add_body(grounded_object);
@@ -551,23 +526,15 @@
     #[test]
     fn returns_correct_rigid_body() {
         let mut rotation_translator = NphysicsRotationTranslatorMock::default();
-<<<<<<< HEAD
         rotation_translator.expect_to_nphysics_rotation_and_return(Radians::new(3.0).unwrap(), 3.0);
         rotation_translator.expect_to_radians_and_return(3.0, Radians::new(3.0));
-        let mut world =
-            NphysicsWorld::with_timestep(DEFAULT_TIMESTEP, Box::new(rotation_translator));
+        let force_applier = SingleTimeForceApplierMock::default();
+        let mut world = NphysicsWorld::with_timestep(
+            DEFAULT_TIMESTEP,
+            Box::new(rotation_translator),
+            Box::new(force_applier),
+        );
         let expected_body = movable_body(Radians::new(3.0).unwrap());
-=======
-        rotation_translator.expect_to_nphysics_rotation_and_return(Radians(3.0), 3.0);
-        rotation_translator.expect_to_radians_and_return(3.0, Radians(3.0));
-        let force_applier = SingleTimeForceApplierMock::default();
-        let mut world = NphysicsWorld::with_timestep(
-            DEFAULT_TIMESTEP,
-            Box::new(rotation_translator),
-            Box::new(force_applier),
-        );
-        let expected_body = movable_body(Radians(3.0));
->>>>>>> 33574bdd
         let handle = world.add_body(expected_body.clone());
         let actual_body = world.body(handle);
 
@@ -577,23 +544,15 @@
     #[test]
     fn returns_correct_grounded_body() {
         let mut rotation_translator = NphysicsRotationTranslatorMock::default();
-<<<<<<< HEAD
         rotation_translator.expect_to_nphysics_rotation_and_return(Radians::new(3.0).unwrap(), 3.0);
         rotation_translator.expect_to_radians_and_return(3.0, Radians::new(3.0));
-        let mut world =
-            NphysicsWorld::with_timestep(DEFAULT_TIMESTEP, Box::new(rotation_translator));
+        let force_applier = SingleTimeForceApplierMock::default();
+        let mut world = NphysicsWorld::with_timestep(
+            DEFAULT_TIMESTEP,
+            Box::new(rotation_translator),
+            Box::new(force_applier),
+        );
         let expected_body = immovable_body(Radians::new(3.0).unwrap());
-=======
-        rotation_translator.expect_to_nphysics_rotation_and_return(Radians(3.0), 3.0);
-        rotation_translator.expect_to_radians_and_return(3.0, Radians(3.0));
-        let force_applier = SingleTimeForceApplierMock::default();
-        let mut world = NphysicsWorld::with_timestep(
-            DEFAULT_TIMESTEP,
-            Box::new(rotation_translator),
-            Box::new(force_applier),
-        );
-        let expected_body = immovable_body(Radians(3.0));
->>>>>>> 33574bdd
         let handle = world.add_body(expected_body.clone());
         let actual_body = world.body(handle);
 
@@ -840,14 +799,8 @@
     #[test]
     fn timestep_is_respected() {
         let mut rotation_translator = NphysicsRotationTranslatorMock::default();
-<<<<<<< HEAD
         rotation_translator.expect_to_nphysics_rotation_and_return(Radians::new(0.0).unwrap(), 0.0);
         rotation_translator.expect_to_radians_and_return(0.0, Radians::new(0.0));
-        let mut world =
-            NphysicsWorld::with_timestep(DEFAULT_TIMESTEP, Box::new(rotation_translator));
-=======
-        rotation_translator.expect_to_nphysics_rotation_and_return(Radians(0.0), 0.0);
-        rotation_translator.expect_to_radians_and_return(0.0, Radians(0.0));
         let mut force_applier = SingleTimeForceApplierMock::default();
         force_applier.expect_apply_and_return(true);
         let mut world = NphysicsWorld::with_timestep(
@@ -855,7 +808,6 @@
             Box::new(rotation_translator),
             Box::new(force_applier),
         );
->>>>>>> 33574bdd
 
         let local_object = movable_body(Radians::default());
         let handle = world.add_body(local_object.clone());
@@ -878,14 +830,8 @@
     #[test]
     fn timestep_can_be_changed() {
         let mut rotation_translator = NphysicsRotationTranslatorMock::default();
-<<<<<<< HEAD
+        rotation_translator.expect_to_radians_and_return(0.0, Radians::new(0.0));
         rotation_translator.expect_to_nphysics_rotation_and_return(Radians::new(0.0).unwrap(), 0.0);
-        rotation_translator.expect_to_radians_and_return(0.0, Radians::new(0.0));
-        let mut world =
-            NphysicsWorld::with_timestep(DEFAULT_TIMESTEP, Box::new(rotation_translator));
-=======
-        rotation_translator.expect_to_radians_and_return(0.0, Radians(0.0));
-        rotation_translator.expect_to_nphysics_rotation_and_return(Radians(0.0), 0.0);
         let mut force_applier = SingleTimeForceApplierMock::default();
         force_applier.expect_apply_and_return(true);
         let mut world = NphysicsWorld::with_timestep(
@@ -893,7 +839,6 @@
             Box::new(rotation_translator),
             Box::new(force_applier),
         );
->>>>>>> 33574bdd
         world.set_simulated_timestep(2.0);
 
         let local_object = movable_body(Radians::default());
@@ -917,16 +862,9 @@
     #[test]
     fn step_is_ignored_for_rigid_objects_with_no_movement() {
         let mut rotation_translator = NphysicsRotationTranslatorMock::default();
-<<<<<<< HEAD
         rotation_translator
             .expect_to_nphysics_rotation_and_return(Radians::new(FRAC_PI_2).unwrap(), FRAC_PI_2);
         rotation_translator.expect_to_radians_and_return(FRAC_PI_2, Radians::new(FRAC_PI_2));
-        let mut world =
-            NphysicsWorld::with_timestep(DEFAULT_TIMESTEP, Box::new(rotation_translator));
-        let expected_body = immovable_body(Radians::new(FRAC_PI_2).unwrap());
-=======
-        rotation_translator.expect_to_nphysics_rotation_and_return(Radians(FRAC_PI_2), FRAC_PI_2);
-        rotation_translator.expect_to_radians_and_return(FRAC_PI_2, Radians(FRAC_PI_2));
         let mut force_applier = SingleTimeForceApplierMock::default();
         force_applier.expect_apply_and_return(true);
         let mut world = NphysicsWorld::with_timestep(
@@ -934,8 +872,7 @@
             Box::new(rotation_translator),
             Box::new(force_applier),
         );
-        let expected_body = immovable_body(Radians(FRAC_PI_2));
->>>>>>> 33574bdd
+        let expected_body = immovable_body(Radians::new(FRAC_PI_2).unwrap());
         let handle = world.add_body(expected_body.clone());
 
         world.step();
@@ -948,16 +885,9 @@
     #[test]
     fn step_is_ignored_for_grounded_objects() {
         let mut rotation_translator = NphysicsRotationTranslatorMock::default();
-<<<<<<< HEAD
         rotation_translator
             .expect_to_nphysics_rotation_and_return(Radians::new(FRAC_PI_2).unwrap(), FRAC_PI_2);
         rotation_translator.expect_to_radians_and_return(FRAC_PI_2, Radians::new(FRAC_PI_2));
-        let mut world =
-            NphysicsWorld::with_timestep(DEFAULT_TIMESTEP, Box::new(rotation_translator));
-        let body = immovable_body(Radians::new(FRAC_PI_2).unwrap());
-=======
-        rotation_translator.expect_to_nphysics_rotation_and_return(Radians(FRAC_PI_2), FRAC_PI_2);
-        rotation_translator.expect_to_radians_and_return(FRAC_PI_2, Radians(FRAC_PI_2));
         let mut force_applier = SingleTimeForceApplierMock::default();
         force_applier.expect_apply_and_return(true);
         let mut world = NphysicsWorld::with_timestep(
@@ -965,8 +895,7 @@
             Box::new(rotation_translator),
             Box::new(force_applier),
         );
-        let body = immovable_body(Radians(FRAC_PI_2));
->>>>>>> 33574bdd
+        let body = immovable_body(Radians::new(FRAC_PI_2).unwrap());
         let still_body = PhysicalBody {
             mobility: Mobility::Movable(Velocity { x: 0, y: 0 }),
             ..body
@@ -983,7 +912,8 @@
     #[test]
     fn applied_force_is_propagated() {
         let mut rotation_translator = NphysicsRotationTranslatorMock::default();
-        rotation_translator.expect_to_nphysics_rotation_and_return(Radians(FRAC_PI_2), FRAC_PI_2);
+        rotation_translator
+            .expect_to_nphysics_rotation_and_return(Radians::new(FRAC_PI_2).unwrap(), FRAC_PI_2);
         let mut force_applier = SingleTimeForceApplierMock::default();
         let expected_force = Force {
             linear: LinearForce { x: 4, y: 10 },
@@ -996,7 +926,7 @@
             Box::new(rotation_translator),
             Box::new(force_applier),
         );
-        let expected_body = movable_body(Radians(FRAC_PI_2));
+        let expected_body = movable_body(Radians::new(FRAC_PI_2).unwrap());
         let handle = world.add_body(expected_body.clone());
 
         world.apply_force(handle, expected_force);
@@ -1051,41 +981,103 @@
             },
         }
     }
-<<<<<<< HEAD
     #[derive(Debug, Default)]
     struct NphysicsRotationTranslatorMock {
         expect_to_nphysics_rotation_and_return: Option<(Radians, f64)>,
         expect_to_radians_and_return: Option<(f64, Option<Radians>)>,
-=======
->>>>>>> 33574bdd
-
-    #[derive(Default)]
-    struct SingleTimeForceApplierMock {
-        expect_register_force: Option<(Force,)>,
-        expect_apply_and_return: Option<(bool,)>,
-
-        register_force_was_called: RwLock<bool>,
-        apply_was_called: RwLock<bool>,
-    }
-
-    impl fmt::Debug for SingleTimeForceApplierMock {
-        fn fmt(&self, f: &mut fmt::Formatter<'_>) -> fmt::Result {
-            f.debug_struct("SingleTimeForceApplierMock").finish()
-        }
-    }
-
-<<<<<<< HEAD
+
+        to_nphysics_rotation_was_called: RefCell<bool>,
+        to_radians_was_called: RefCell<bool>,
+    }
+
+    impl NphysicsRotationTranslatorMock {
+        fn expect_to_nphysics_rotation_and_return(
+            &mut self,
+            input_value: Radians,
+            return_value: f64,
+        ) {
+            self.expect_to_nphysics_rotation_and_return = Some((input_value, return_value))
+        }
+
         fn expect_to_radians_and_return(
             &mut self,
             input_value: f64,
             return_value: Option<Radians>,
         ) {
             self.expect_to_radians_and_return = Some((input_value, return_value))
-=======
+        }
+    }
+
+    impl NphysicsRotationTranslator for NphysicsRotationTranslatorMock {
+        fn to_nphysics_rotation(&self, orientation: Radians) -> f64 {
+            *self.to_nphysics_rotation_was_called.borrow_mut() = true;
+
+            if let Some((expected_input, expected_output)) =
+                self.expect_to_nphysics_rotation_and_return
+            {
+                if orientation != expected_input {
+                    panic!("to_nphysics_rotation() was called with an unexpected input value: {:?}")
+                }
+
+                expected_output
+            } else {
+                panic!("to_nphysics_rotation() was called unexpectedly")
+            }
+        }
+
+        fn to_radians(&self, nphysics_rotation: f64) -> Option<Radians> {
+            *self.to_radians_was_called.borrow_mut() = true;
+
+            if let Some((expected_input, expected_output)) = self.expect_to_radians_and_return {
+                if nphysics_rotation != expected_input {
+                    panic!("to_radians() was called with an unexpected input value: {:?}")
+                }
+
+                expected_output
+            } else {
+                panic!("to_radians() was called unexpectedly")
+            }
+        }
+    }
+
+    impl Drop for NphysicsRotationTranslatorMock {
+        fn drop(&mut self) {
+            if panicking() {
+                return;
+            }
+            if self.expect_to_nphysics_rotation_and_return.is_some() {
+                assert!(
+                    *self.to_nphysics_rotation_was_called.borrow(),
+                    "to_nphysics_rotation() was not called, but was expected"
+                )
+            }
+            if self.expect_to_radians_and_return.is_some() {
+                assert!(
+                    *self.to_radians_was_called.borrow(),
+                    "to_radians() was not called, but was expected"
+                )
+            }
+        }
+    }
+
+    #[derive(Default)]
+    struct SingleTimeForceApplierMock {
+        expect_register_force: Option<(Force,)>,
+        expect_apply_and_return: Option<(bool,)>,
+
+        register_force_was_called: RwLock<bool>,
+        apply_was_called: RwLock<bool>,
+    }
+
+    impl fmt::Debug for SingleTimeForceApplierMock {
+        fn fmt(&self, f: &mut fmt::Formatter<'_>) -> fmt::Result {
+            f.debug_struct("SingleTimeForceApplierMock").finish()
+        }
+    }
+
     impl SingleTimeForceApplierMock {
         fn expect_register_force(&mut self, force: Force) {
             self.expect_register_force = Some((force,))
->>>>>>> 33574bdd
         }
 
         fn expect_apply_and_return(&mut self, return_value: bool) {
@@ -1114,17 +1106,6 @@
         }
     }
 
-<<<<<<< HEAD
-        fn to_radians(&self, nphysics_rotation: f64) -> Option<Radians> {
-            *self.to_radians_was_called.borrow_mut() = true;
-
-            if let Some((expected_input, expected_output)) = self.expect_to_radians_and_return {
-                if nphysics_rotation != expected_input {
-                    panic!("to_radians() was called with an unexpected input value: {:?}")
-                }
-
-                expected_output
-=======
     impl ForceGenerator<PhysicsType> for SingleTimeForceApplierMock {
         fn apply(
             &mut self,
@@ -1136,7 +1117,6 @@
             if let Some((return_value,)) = self.expect_apply_and_return {
                 // IntegrationParameters and BodySet have no comparison functionality
                 return_value
->>>>>>> 33574bdd
             } else {
                 panic!("apply() was called unexpectedly")
             }
