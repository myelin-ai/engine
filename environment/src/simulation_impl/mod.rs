//! A `Simulation` that outsources all physical
//! behaviour into a separate `World` type

use crate::object::*;
<<<<<<< HEAD
use crate::{Id, Simulation};
=======
use crate::Simulation;
use ncollide2d::world::CollisionObjectHandle;
>>>>>>> 8dbd1930
use std::collections::HashMap;
use std::fmt;

pub mod world;

/// Implementation of [`Simulation`] that uses a physical
/// [`World`] in order to apply physics to objects.
///
/// [`Simulation`]: ./../trait.Simulation.html
/// [`World`]: ./trait.World.html
#[derive(Debug)]
pub struct SimulationImpl {
    world: Box<dyn World>,
    non_physical_object_data: HashMap<BodyHandle, NonPhysicalObjectData>,
}

#[derive(Debug)]
struct NonPhysicalObjectData {
    pub(crate) sensor: Option<(SensorHandle, Sensor)>,
    pub(crate) kind: Kind,
    pub(crate) behavior: Box<dyn ObjectBehavior>,
}

impl SimulationImpl {
    /// Create a new SimulationImpl by injecting a [`World`]
    /// # Examples
    /// ```
    /// use myelin_environment::simulation_impl::{
    ///     SimulationImpl, world::NphysicsWorld, world::rotation_translator::NphysicsRotationTranslatorImpl
    /// };
    /// use myelin_environment::simulation_impl::world::force_applier::SingleTimeForceApplierImpl;
    /// use std::sync::{Arc, RwLock};
    /// use myelin_environment::simulation_impl::world::collision_filter::IgnoringCollisionFilterImpl;
    ///
    /// let rotation_translator = NphysicsRotationTranslatorImpl::default();
    /// let force_applier = SingleTimeForceApplierImpl::default();
    /// let collision_filter = Arc::new(RwLock::new(IgnoringCollisionFilterImpl::default()));
    /// let world = Box::new(NphysicsWorld::with_timestep(
    ///     1.0,
    ///     Box::new(rotation_translator),
    ///     Box::new(force_applier),
    ///     collision_filter,
    /// ));
    /// let simulation = SimulationImpl::new(world);
    /// ```
    /// [`World`]: ./trait.World.html
    pub fn new(world: Box<dyn World>) -> Self {
        Self {
            world,
            non_physical_object_data: HashMap::new(),
        }
    }

    fn convert_to_object_description(&self, body_handle: BodyHandle) -> Option<ObjectDescription> {
        let physics_body = self.world.body(body_handle)?;
        let non_physical_object_data = self.non_physical_object_data.get(&body_handle)?;
        Some(ObjectDescription {
            shape: physics_body.shape,
            position: physics_body.position,
            mobility: physics_body.mobility,
            kind: non_physical_object_data.kind,
            sensor: sensor_without_handle(non_physical_object_data.sensor.clone()),
            passable: self.world.is_body_passable(body_handle),
        })
    }

    fn retrieve_objects_within_sensor(&self, body_handle: BodyHandle) -> Vec<ObjectDescription> {
        if let Some(non_physical_object_data) = self.non_physical_object_data.get(&body_handle) {
            if let Some((sensor_handle, _)) = non_physical_object_data.sensor {
                let object_handles = self
                    .world
                    .bodies_within_sensor(sensor_handle)
                    .expect("Internal error: Stored invalid sensor handle");
                object_handles
                    .iter()
                    .map(|handle| {
                        self.convert_to_object_description(*handle)
                            .expect("Object handle returned by world was not found in simulation")
                    })
                    .collect()
            } else {
                Vec::new()
            }
        } else {
            Vec::new()
        }
    }

    fn attach_sensor_if_available(
        &mut self,
        body_handle: BodyHandle,
        sensor: Option<Sensor>,
    ) -> Option<(SensorHandle, Sensor)> {
        if let Some(sensor) = sensor {
            let sensor_handle = self
                .world
                .attach_sensor(body_handle, sensor.clone())
                .expect("Internal error: World returned invalid handle");
            Some((sensor_handle, sensor))
        } else {
            None
        }
    }

    fn handle_action(&mut self, body_handle: BodyHandle, action: Action) -> Option<()> {
        match action {
            Action::Reproduce(object_description, object_behavior) => {
                self.add_object(object_description, object_behavior);
            }
            Action::ApplyForce(force) => {
                self.world.apply_force(body_handle, force)?;
            }
            Action::Die => {
                self.world.remove_body(body_handle)?;
                self.non_physical_object_data.remove(&body_handle)?;
            }
        };
        Some(())
    }
}

fn sensor_without_handle(sensor: Option<(SensorHandle, Sensor)>) -> Option<Sensor> {
    Some(sensor?.1)
}

impl Simulation for SimulationImpl {
    fn step(&mut self) {
        let object_handle_to_objects_within_sensor: HashMap<_, _> = self
            .non_physical_object_data
            .keys()
            .map(|&object_handle| {
                (
                    object_handle,
                    self.retrieve_objects_within_sensor(object_handle),
                )
            })
            .collect();
        let object_handle_to_own_description: HashMap<_, _> = self
            .non_physical_object_data
            .keys()
            .map(|&object_handle| {
                (
                    object_handle,
                    // This is safe because the keys of self.objects and
                    // object_handle_to_objects_within_sensor are identical
                    self.convert_to_object_description(object_handle).unwrap(),
                )
            })
            .collect();
        let mut actions = Vec::new();
        for (object_handle, non_physical_object_data) in &mut self.non_physical_object_data {
            // This is safe because the keys of self.objects and
            // object_handle_to_objects_within_sensor are identical
            let own_description = &object_handle_to_own_description[object_handle];
            let objects_within_sensor = &object_handle_to_objects_within_sensor[object_handle];
            let action = non_physical_object_data
                .behavior
                .step(&own_description, &objects_within_sensor);
            if let Some(action) = action {
                actions.push((*object_handle, action));
            }
        }
        for (body_handle, action) in actions {
            self.handle_action(body_handle, action)
                .expect("Body handle was not found within world");
        }
        self.world.step()
    }

    fn add_object(
        &mut self,
        object_description: ObjectDescription,
        object_behavior: Box<dyn ObjectBehavior>,
    ) {
        let physical_body = PhysicalBody {
            shape: object_description.shape,
            position: object_description.position,
            mobility: object_description.mobility,
            passable: object_description.passable,
        };

        let body_handle = self.world.add_body(physical_body);

        let sensor = self.attach_sensor_if_available(body_handle, object_description.sensor);
        let non_physical_object_data = NonPhysicalObjectData {
            sensor,
            kind: object_description.kind,
            behavior: object_behavior,
        };
        self.non_physical_object_data
            .insert(body_handle, non_physical_object_data);
    }

    fn objects(&self) -> HashMap<Id, ObjectDescription> {
        self.non_physical_object_data
            .keys()
            .map(|&handle| {
                (
                    handle.0,
                    self.convert_to_object_description(handle)
                        .expect("Handle stored in simulation was not found in world"),
                )
            })
            .collect()
    }

    fn set_simulated_timestep(&mut self, timestep: f64) {
        assert!(timestep >= 0.0, "Cannot set timestep to a negative value");
        self.world.set_simulated_timestep(timestep)
    }
}

/// A container for [`PhysicalBodies`] that will apply
/// physical laws to them on [`step`]
///
/// [`PhysicalBodies`]: ./struct.PhysicalBody.html
/// [`step`]: ./trait.World.html#tymethod.step
pub trait World: fmt::Debug {
    /// Advance the simulation by one tick. This will apply
    /// forces to the objects and handle collisions;
    fn step(&mut self);
    /// Place a [`PhysicalBody`] in the world. Returns a
    /// unique [`BodyHandle`] that can be passed to [`body()`]
    /// in order to retrieve the [`PhysicalBody`] again
    ///
    /// [`PhysicalBody`]: ./struct.PhysicalBody.html
    /// [`BodyHandle`]: ./struct.BodyHandle.html
    /// [`body()`]: ./trait.World.html#tymethod.body
    fn add_body(&mut self, body: PhysicalBody) -> BodyHandle;

    /// Removes a previously added [`PhysicalBody`] from the world.
    /// If `body_handle` was valid, this will return the removed physical body.
    ///
    /// [`PhysicalBody`]: ./struct.PhysicalBody.html
    fn remove_body(&mut self, body_handle: BodyHandle) -> Option<PhysicalBody>;

    /// Attaches a sensor to the body identified by `body_handle`.
    /// # Errors
    /// Returns `None` if `body_handle` did not match any bodies.
    fn attach_sensor(&mut self, body_handle: BodyHandle, sensor: Sensor) -> Option<SensorHandle>;

    /// Returns a [`PhysicalBody`] that has previously been
    /// placed with [`add_body()`] by its [`BodyHandle`].
    ///
    /// # Errors
    /// Returns `None` if the [`BodyHandle`] did not correspond
    /// to any [`PhysicalBody`]
    ///
    /// [`PhysicalBody`]: ./struct.PhysicalBody.html
    /// [`BodyHandle`]: ./struct.BodyHandle.html
    /// [`add_body()`]: ./trait.World.html#tymethod.add_body
    fn body(&self, handle: BodyHandle) -> Option<PhysicalBody>;

    /// Retrieves the handles of all bodies that are within the range of
    /// a sensor, excluding the parent body it is attached to.
    /// # Errors
    /// Returns `None` if `sensor_handle` did not match any sensors.
    fn bodies_within_sensor(&self, sensor_handle: SensorHandle) -> Option<Vec<BodyHandle>>;

    /// Register a force that will be applied to a body on the next
    /// step.
    /// # Errors
    /// Returns `None` if `body_handle` did not match any sensors.
    fn apply_force(&mut self, body_handle: BodyHandle, force: Force) -> Option<()>;

    /// Sets how much time in seconds is simulated for each step.
    /// # Examples
    /// If you want to run a simulation with 60 steps per second, you
    /// can run `set_simulated_timestep(1.0/60.0)`. Note that this method
    /// does not block the thread if called faster than expected.
    fn set_simulated_timestep(&mut self, timestep: f64);

    fn is_body_passable(&self, body_handle: BodyHandle) -> bool;
}

/// The pure physical representation of an object
/// that can be placed within a [`World`]
///
/// [`World`]: trait.World.html
#[derive(Debug, PartialEq, Clone)]
pub struct PhysicalBody {
    /// The vertices defining the shape of the object
    /// in relation to its [`position`]
    ///
    /// [`position`]: ./struct.Body.html#structfield.position
    pub shape: Polygon,
    /// The current position of the body
    pub position: Position,
    /// The current mobility of the object. If present,
    /// this is defined as a two dimensional vector relative to the
    /// objects center
    pub mobility: Mobility,
    /// Whether this object is passable or not
    pub passable: bool,
}

/// A unique identifier that can be used to retrieve a [`PhysicalBody`] from a
/// [`World`].
///
/// Don't construct any of these by yourself, only use the
/// instances that [`World`] provides you
///
/// [`PhysicalBody`]: ./struct.PhysicalBody.html
/// [`World`]: ./trait.World.html
#[derive(Debug, Copy, Clone, Eq, PartialEq, Ord, PartialOrd, Hash)]
pub struct BodyHandle(pub usize);

/// A unique identifier that can be used to retrieve [`PhysicalBodies`] that
/// are within the range of a [`Sensor`].
///
/// Don't construct any of these by yourself, only use the
/// instances that [`World`] provides you
///
/// [`PhysicalBodies`]: ./struct.PhysicalBody.html
/// [`Sensor`]: ../object/struct.Sensor.html
/// [`World`]: ./trait.World.html
#[derive(Debug, Copy, Clone, Eq, PartialEq, Ord, PartialOrd, Hash)]
pub struct SensorHandle(pub usize);

#[derive(Debug, Copy, Clone, Eq, PartialEq, Ord, PartialOrd, Hash)]
pub struct AnyHandle(pub usize);

impl From<BodyHandle> for AnyHandle {
    fn from(body_handle: BodyHandle) -> Self {
        AnyHandle(body_handle.0)
    }
}

impl From<SensorHandle> for AnyHandle {
    fn from(sensor_handle: SensorHandle) -> Self {
        AnyHandle(sensor_handle.0)
    }
}

impl From<CollisionObjectHandle> for AnyHandle {
    fn from(collision_object_handle: CollisionObjectHandle) -> Self {
        AnyHandle(collision_object_handle.0)
    }
}

#[cfg(test)]
mod tests {
    use super::*;
    use crate::object_builder::{ObjectBuilder, PolygonBuilder};
    use std::cell::RefCell;
    use std::thread::panicking;

    #[test]
    fn propagates_step() {
        let mut world = Box::new(WorldMock::new());
        world.expect_step();
        let mut simulation = SimulationImpl::new(world);
        simulation.step();
    }

    #[test]
    fn propagates_simulated_timestep() {
        let mut world = Box::new(WorldMock::new());
        const EXPECTED_TIMESTEP: f64 = 1.0;
        world.expect_set_simulated_timestep(EXPECTED_TIMESTEP);
        let mut simulation = SimulationImpl::new(world);
        simulation.set_simulated_timestep(EXPECTED_TIMESTEP);
    }

    #[should_panic]
    #[test]
    fn panics_on_negative_timestep() {
        let world = Box::new(WorldMock::new());
        let mut simulation = SimulationImpl::new(world);
        const INVALID_TIMESTEP: f64 = -0.1;
        simulation.set_simulated_timestep(INVALID_TIMESTEP);
    }

    #[test]
    fn propagates_zero_timestep() {
        let mut world = Box::new(WorldMock::new());
        const EXPECTED_TIMESTEP: f64 = 0.0;
        world.expect_set_simulated_timestep(EXPECTED_TIMESTEP);
        let mut simulation = SimulationImpl::new(world);
        simulation.set_simulated_timestep(EXPECTED_TIMESTEP);
    }

    #[test]
    fn returns_no_objects_when_empty() {
        let world = Box::new(WorldMock::new());
        let simulation = SimulationImpl::new(world);
        let objects = simulation.objects();
        assert!(objects.is_empty())
    }

    #[test]
    fn converts_to_physical_body() {
        let mut world = Box::new(WorldMock::new());
        let expected_shape = shape();
        let expected_position = position();
        let expected_mobility = Mobility::Movable(Velocity::default());
        let expected_passable = false;

        let expected_physical_body = PhysicalBody {
            shape: expected_shape.clone(),
            position: expected_position.clone(),
            mobility: expected_mobility.clone(),
            passable: expected_passable,
        };
        let returned_handle = BodyHandle(1337);
        world.expect_add_body_and_return(expected_physical_body, returned_handle);

        let object_description = ObjectBuilder::new()
            .location(expected_position.location.x, expected_position.location.y)
            .rotation(expected_position.rotation)
            .shape(expected_shape)
            .kind(Kind::Organism)
            .mobility(expected_mobility)
            .passable(expected_passable)
            .build()
            .unwrap();
        let object_behavior = ObjectBehaviorMock::new();

        let mut simulation = SimulationImpl::new(world);
        simulation.add_object(object_description, Box::new(object_behavior));
    }

    #[test]
    fn attaches_sensors_to_body() {
        let mut world = WorldMock::new();
        let expected_shape = shape();
        let expected_position = position();
        let expected_mobility = Mobility::Movable(Velocity::default());
        let expected_passable = false;

        let expected_physical_body = PhysicalBody {
            shape: expected_shape.clone(),
            position: expected_position.clone(),
            mobility: expected_mobility.clone(),
            passable: expected_passable,
        };
        let returned_handle = BodyHandle(1337);
        world.expect_add_body_and_return(expected_physical_body, returned_handle);

        let expected_sensor = Sensor {
            shape: PolygonBuilder::new()
                .vertex(-5, -5)
                .vertex(5, -5)
                .vertex(5, 5)
                .vertex(-5, 5)
                .build()
                .unwrap(),
            position: Position {
                location: Location::default(),
                rotation: Radians::default(),
            },
        };
        let sensor_handle = Some(SensorHandle(69));
        world.expect_attach_sensor_and_return(
            returned_handle,
            expected_sensor.clone(),
            sensor_handle,
        );

        let object_description = ObjectBuilder::new()
            .location(expected_position.location.x, expected_position.location.y)
            .rotation(expected_position.rotation)
            .shape(expected_shape)
            .kind(Kind::Organism)
            .mobility(expected_mobility)
            .sensor(expected_sensor)
            .build()
            .unwrap();
        let object_behavior = ObjectBehaviorMock::new();

        let mut simulation = SimulationImpl::new(Box::new(world));
        simulation.add_object(object_description, Box::new(object_behavior));
    }

    #[should_panic]
    #[test]
    fn panics_on_sensor_attachement_failure() {
        let mut world = WorldMock::new();
        let expected_shape = shape();
        let expected_position = position();
        let expected_mobility = Mobility::Movable(Velocity::default());
        let expected_passable = false;

        let expected_physical_body = PhysicalBody {
            shape: expected_shape.clone(),
            position: expected_position.clone(),
            mobility: expected_mobility.clone(),
            passable: expected_passable,
        };
        let returned_handle = BodyHandle(1337);
        world.expect_add_body_and_return(expected_physical_body, returned_handle);

        let sensor = Sensor {
            shape: PolygonBuilder::new()
                .vertex(-5, -5)
                .vertex(5, -5)
                .vertex(5, 5)
                .vertex(-5, 5)
                .build()
                .unwrap(),
            position: Position {
                location: Location::default(),
                rotation: Radians::default(),
            },
        };
        world.expect_attach_sensor_and_return(returned_handle, sensor, None);

        let object_description = ObjectBuilder::new()
            .location(expected_position.location.x, expected_position.location.y)
            .rotation(expected_position.rotation)
            .shape(expected_shape)
            .kind(Kind::Organism)
            .mobility(expected_mobility)
            .build()
            .unwrap();
        let object_behavior = ObjectBehaviorMock::new();

        let mut simulation = SimulationImpl::new(Box::new(world));
        simulation.add_object(object_description, Box::new(object_behavior));
    }

    #[test]
    fn propagates_step_to_added_object() {
        let mut world = WorldMock::new();
        world.expect_step();
        let expected_shape = shape();
        let expected_position = position();
        let expected_mobility = Mobility::Movable(Velocity::default());
        let expected_passable = false;

        let expected_physical_body = PhysicalBody {
            shape: expected_shape.clone(),
            position: expected_position.clone(),
            mobility: expected_mobility.clone(),
            passable: expected_passable,
        };
        let returned_handle = BodyHandle(1337);
        world.expect_add_body_and_return(expected_physical_body.clone(), returned_handle);
        world.expect_body_and_return(returned_handle, Some(expected_physical_body));
        world.expect_is_body_passable_and_return(returned_handle.into(), expected_passable);

        let expected_object_description = ObjectBuilder::new()
            .location(expected_position.location.x, expected_position.location.y)
            .rotation(expected_position.rotation)
            .shape(expected_shape)
            .kind(Kind::Organism)
            .mobility(expected_mobility)
            .passable(expected_passable)
            .build()
            .unwrap();

        let mut object_behavior = ObjectBehaviorMock::new();
        object_behavior.expect_step_and_return(
            expected_object_description.clone(),
            Vec::new(),
            None,
        );

        let mut simulation = SimulationImpl::new(Box::new(world));
        simulation.add_object(expected_object_description, Box::new(object_behavior));
        simulation.step();
    }

    #[test]
    fn propagates_objects_within_sensor() {
        let mut world = Box::new(WorldMock::new());
        world.expect_step();
        let expected_shape = shape();
        let expected_position = position();
        let expected_mobility = Mobility::Movable(Velocity::default());
        let expected_passable = false;

        let expected_physical_body = PhysicalBody {
            shape: expected_shape.clone(),
            position: expected_position.clone(),
            mobility: expected_mobility.clone(),
            passable: expected_passable,
        };
        let returned_handle = BodyHandle(1337);
        world.expect_add_body_and_return(expected_physical_body.clone(), returned_handle);
        world.expect_is_body_passable_and_return(returned_handle, expected_passable);

        let mut object_behavior = ObjectBehaviorMock::new();
        let sensor_shape = shape();
        let expected_sensor = Sensor {
            shape: sensor_shape,
            position: Position::default(),
        };
        let expected_sensor_handle = SensorHandle(1357);
        world.expect_attach_sensor_and_return(
            returned_handle,
            expected_sensor.clone(),
            Some(expected_sensor_handle),
        );
        world.expect_bodies_within_sensor_and_return(
            expected_sensor_handle,
            Some(vec![returned_handle]),
        );

        let expected_object_description = ObjectBuilder::new()
            .location(expected_position.location.x, expected_position.location.y)
            .rotation(expected_position.rotation)
            .shape(expected_shape)
            .kind(Kind::Organism)
            .mobility(expected_mobility)
            .sensor(expected_sensor)
            .build()
            .unwrap();

        object_behavior.expect_step_and_return(
            expected_object_description.clone(),
            vec![expected_object_description.clone()],
            None,
        );
        world.expect_body_and_return(returned_handle, Some(expected_physical_body));

        let mut simulation = SimulationImpl::new(world);
        simulation.add_object(expected_object_description, Box::new(object_behavior));
        simulation.step();
    }

    #[test]
    fn returns_added_object() {
        let mut world = Box::new(WorldMock::new());
        let expected_shape = shape();
        let expected_position = position();
        let expected_mobility = Mobility::Movable(Velocity::default());
        let expected_passable = false;

        let expected_physical_body = PhysicalBody {
            shape: expected_shape.clone(),
            position: expected_position.clone(),
            mobility: expected_mobility.clone(),
            passable: expected_passable,
        };
        let returned_handle = BodyHandle(1984);
        world.expect_add_body_and_return(expected_physical_body.clone(), returned_handle);
        world.expect_body_and_return(returned_handle, Some(expected_physical_body));
        world.expect_is_body_passable_and_return(returned_handle, expected_passable);

        let mut simulation = SimulationImpl::new(world);
        let object_behavior = ObjectBehaviorMock::new();

        let expected_object_description = ObjectBuilder::new()
            .location(expected_position.location.x, expected_position.location.y)
            .rotation(expected_position.rotation)
            .shape(expected_shape)
            .kind(Kind::Organism)
            .mobility(expected_mobility)
            .passable(expected_passable)
            .build()
            .unwrap();

        simulation.add_object(
            expected_object_description.clone(),
            Box::new(object_behavior),
        );

        let objects = simulation.objects();
        assert_eq!(1, objects.len());

        let object_description = objects.iter().next().unwrap().1;
        assert_eq!(expected_object_description, *object_description);
    }

    // Something seems fishy with the following test
    // It fails because the expected step from the child
    // is not called.
    // Removing the expected step from the child
    // results in step being called unexpectedly.
    // I suspect it's a problem resulting from our mock
    // returning the same handle twice.
    #[ignore]
    #[test]
    fn reproducing_spawns_object() {
        let mut world = Box::new(WorldMock::new());
        let expected_shape = shape();
        let expected_position = position();
        let expected_mobility = Mobility::Movable(Velocity::default());
        let expected_passable = false;

        let expected_physical_body = PhysicalBody {
            shape: expected_shape.clone(),
            position: expected_position.clone(),
            mobility: expected_mobility.clone(),
            passable: expected_passable,
        };
        let returned_handle = BodyHandle(1984);
        world.expect_add_body_and_return(expected_physical_body.clone(), returned_handle);
        world.expect_body_and_return(returned_handle, Some(expected_physical_body));
        world.expect_step();

        let mut simulation = SimulationImpl::new(world);

        let mut object_behavior = ObjectBehaviorMock::new();

        let expected_object_description = ObjectBuilder::new()
            .location(expected_position.location.x, expected_position.location.y)
            .rotation(expected_position.rotation)
            .shape(expected_shape)
            .kind(Kind::Organism)
            .mobility(expected_mobility)
            .build()
            .unwrap();

        let mut child_object_behavior = ObjectBehaviorMock::new();
        child_object_behavior.expect_step_and_return(
            expected_object_description.clone(),
            Vec::new(),
            None,
        );

        object_behavior.expect_step_and_return(
            expected_object_description.clone(),
            Vec::new(),
            Some(Action::Reproduce(
                expected_object_description.clone(),
                Box::new(child_object_behavior),
            )),
        );

        simulation.add_object(
            expected_object_description.clone(),
            Box::new(object_behavior),
        );

        simulation.step();
        simulation.step();
    }

    #[test]
    fn dying_removes_object() {
        let mut world = Box::new(WorldMock::new());
        let expected_shape = shape();
        let expected_position = position();
        let expected_mobility = Mobility::Movable(Velocity::default());
        let expected_passable = false;

        let expected_physical_body = PhysicalBody {
            shape: expected_shape.clone(),
            position: expected_position.clone(),
            mobility: expected_mobility.clone(),
            passable: expected_passable,
        };
        let returned_handle = BodyHandle(1984);
        world.expect_add_body_and_return(expected_physical_body.clone(), returned_handle);
        world.expect_body_and_return(returned_handle, Some(expected_physical_body.clone()));
        world.expect_step();
        world.expect_remove_body_and_return(returned_handle, Some(expected_physical_body));
        world.expect_is_body_passable_and_return(returned_handle, expected_passable);

        let mut simulation = SimulationImpl::new(world);

        let mut object_behavior = ObjectBehaviorMock::new();

        let expected_object_description = ObjectBuilder::new()
            .location(expected_position.location.x, expected_position.location.y)
            .rotation(expected_position.rotation)
            .shape(expected_shape)
            .kind(Kind::Organism)
            .mobility(expected_mobility)
            .passable(expected_passable)
            .build()
            .unwrap();

        object_behavior.expect_step_and_return(
            expected_object_description.clone(),
            Vec::new(),
            Some(Action::Die),
        );

        simulation.add_object(
            expected_object_description.clone(),
            Box::new(object_behavior),
        );

        simulation.step();
    }

    #[test]
    fn force_application_is_propagated() {
        let mut world = Box::new(WorldMock::new());
        let expected_shape = shape();
        let expected_position = position();
        let expected_mobility = Mobility::Movable(Velocity::default());
        let expected_passable = false;

        let expected_physical_body = PhysicalBody {
            shape: expected_shape.clone(),
            position: expected_position.clone(),
            mobility: expected_mobility.clone(),
            passable: expected_passable,
        };
        let returned_handle = BodyHandle(1984);
        world.expect_add_body_and_return(expected_physical_body.clone(), returned_handle);
        world.expect_body_and_return(returned_handle, Some(expected_physical_body.clone()));
        world.expect_step();
        world.expect_is_body_passable_and_return(returned_handle, expected_passable);
        let expected_force = Force {
            linear: LinearForce { x: 20, y: -5 },
            torque: Torque(-8.0),
        };
        world.expect_apply_force_and_return(returned_handle, expected_force.clone(), Some(()));

        let mut simulation = SimulationImpl::new(world);

        let mut object_behavior = ObjectBehaviorMock::new();

        let expected_object_description = ObjectBuilder::new()
            .location(expected_position.location.x, expected_position.location.y)
            .rotation(expected_position.rotation)
            .shape(expected_shape)
            .kind(Kind::Organism)
            .mobility(expected_mobility)
            .passable(expected_passable)
            .build()
            .unwrap();

        object_behavior.expect_step_and_return(
            expected_object_description.clone(),
            Vec::new(),
            Some(Action::ApplyForce(expected_force)),
        );

        simulation.add_object(
            expected_object_description.clone(),
            Box::new(object_behavior),
        );

        simulation.step();
    }

    #[should_panic]
    #[test]
    fn panics_on_invalid_body() {
        let mut world = Box::new(WorldMock::new());
        let expected_shape = shape();
        let expected_position = position();
        let expected_mobility = Mobility::Movable(Velocity::default());
        let expected_passable = false;

        let expected_physical_body = PhysicalBody {
            shape: expected_shape.clone(),
            position: expected_position.clone(),
            mobility: expected_mobility.clone(),
            passable: expected_passable,
        };
        let returned_handle = BodyHandle(1984);
        world.expect_add_body_and_return(expected_physical_body.clone(), returned_handle);
        world.expect_body_and_return(returned_handle, None);
        let mut simulation = SimulationImpl::new(world);

        let object_description = ObjectBuilder::new()
            .location(expected_position.location.x, expected_position.location.y)
            .rotation(expected_position.rotation)
            .shape(expected_shape)
            .kind(Kind::Organism)
            .mobility(expected_mobility)
            .build()
            .unwrap();

        let object_behavior = ObjectBehaviorMock::default();
        simulation.add_object(object_description, Box::new(object_behavior));
        simulation.objects();
    }

    fn shape() -> Polygon {
        PolygonBuilder::new()
            .vertex(-5, -5)
            .vertex(5, -5)
            .vertex(5, 5)
            .vertex(-5, 5)
            .build()
            .unwrap()
    }

    fn position() -> Position {
        Position {
            location: Location { x: 30, y: 40 },
            rotation: Radians::try_new(3.4).unwrap(),
        }
    }

    #[derive(Debug, Default)]
    struct WorldMock {
        expect_step: Option<()>,
        expect_add_body_and_return: Option<(PhysicalBody, BodyHandle)>,
        expect_remove_body_and_return: Option<(BodyHandle, Option<PhysicalBody>)>,
        expect_body_and_return: Option<(BodyHandle, Option<PhysicalBody>)>,
        expect_attach_sensor_and_return: Option<(BodyHandle, Sensor, Option<SensorHandle>)>,
        expect_bodies_within_sensor_and_return: Option<(SensorHandle, Option<Vec<BodyHandle>>)>,
        expect_apply_force_and_return: Option<(BodyHandle, Force, Option<()>)>,
        expect_set_simulated_timestep: Option<f64>,
        expect_is_body_passable_and_return: Option<(BodyHandle, bool)>,

        step_was_called: RefCell<bool>,
        add_body_was_called: RefCell<bool>,
        remove_body_was_called: RefCell<bool>,
        attach_sensor_was_called: RefCell<bool>,
        body_was_called: RefCell<bool>,
        bodies_within_sensor_was_called: RefCell<bool>,
        apply_force_was_called: RefCell<bool>,
        set_simulated_timestep_was_called: RefCell<bool>,
        is_body_passable: RefCell<bool>,
    }
    impl WorldMock {
        pub(crate) fn new() -> Self {
            Default::default()
        }

        pub(crate) fn expect_step(&mut self) {
            self.expect_step = Some(());
        }

        pub(crate) fn expect_add_body_and_return(
            &mut self,
            body: PhysicalBody,
            returned_value: BodyHandle,
        ) {
            self.expect_add_body_and_return = Some((body, returned_value));
        }

        pub(crate) fn expect_remove_body_and_return(
            &mut self,
            body_handle: BodyHandle,
            returned_value: Option<PhysicalBody>,
        ) {
            self.expect_remove_body_and_return = Some((body_handle, returned_value));
        }

        pub(crate) fn expect_attach_sensor_and_return(
            &mut self,
            body_handle: BodyHandle,
            sensor: Sensor,
            returned_value: Option<SensorHandle>,
        ) {
            self.expect_attach_sensor_and_return = Some((body_handle, sensor, returned_value));
        }

        pub(crate) fn expect_body_and_return(
            &mut self,
            handle: BodyHandle,
            returned_value: Option<PhysicalBody>,
        ) {
            self.expect_body_and_return = Some((handle, returned_value));
        }

        pub(crate) fn expect_bodies_within_sensor_and_return(
            &mut self,
            sensor_handle: SensorHandle,
            returned_value: Option<Vec<BodyHandle>>,
        ) {
            self.expect_bodies_within_sensor_and_return = Some((sensor_handle, returned_value));
        }

        pub(crate) fn expect_apply_force_and_return(
            &mut self,
            body_handle: BodyHandle,
            force: Force,
            returned_value: Option<()>,
        ) {
            self.expect_apply_force_and_return = Some((body_handle, force, returned_value));
        }

        pub(crate) fn expect_set_simulated_timestep(&mut self, timestep: f64) {
            self.expect_set_simulated_timestep = Some(timestep);
        }

        pub(crate) fn expect_is_body_passable_and_return(
            &mut self,
            body_handle: BodyHandle,
            return_value: bool,
        ) {
            self.expect_is_body_passable_and_return = Some((body_handle, return_value));
        }
    }

    impl Drop for WorldMock {
        fn drop(&mut self) {
            if panicking() {
                return;
            }
            if self.expect_step.is_some() {
                assert!(
                    *self.step_was_called.borrow(),
                    "step() was not called, but was expected"
                )
            }
            if self.expect_add_body_and_return.is_some() {
                assert!(
                    *self.add_body_was_called.borrow(),
                    "add_body() was not called, but was expected"
                )
            }

            if self.expect_attach_sensor_and_return.is_some() {
                assert!(
                    *self.attach_sensor_was_called.borrow(),
                    "attach_sensor() was not called, but was expected"
                )
            }

            if self.expect_body_and_return.is_some() {
                assert!(
                    *self.body_was_called.borrow(),
                    "body() was not called, but was expected"
                )
            }

            if self.expect_bodies_within_sensor_and_return.is_some() {
                assert!(
                    *self.bodies_within_sensor_was_called.borrow(),
                    "bodies_within_sensor() was not called, but was expected"
                )
            }

            if self.expect_apply_force_and_return.is_some() {
                assert!(
                    *self.apply_force_was_called.borrow(),
                    "apply_force() was not called, but was expected"
                )
            }

            if self.expect_set_simulated_timestep.is_some() {
                assert!(
                    *self.set_simulated_timestep_was_called.borrow(),
                    "set_simulated_timestep() was not called, but was expected"
                )
            }

            if self.expect_remove_body_and_return.is_some() {
                assert!(
                    *self.remove_body_was_called.borrow(),
                    "remove_body() was not called, but was expected"
                )
            }

            if self.expect_is_body_passable_and_return.is_some() {
                assert!(
                    *self.is_body_passable.borrow(),
                    "is_body_passable() was not called, but was expected"
                )
            }
        }
    }

    impl World for WorldMock {
        fn step(&mut self) {
            *self.step_was_called.borrow_mut() = true;
            if self.expect_step.is_none() {
                panic!("step() was called unexpectedly")
            }
        }

        fn add_body(&mut self, body: PhysicalBody) -> BodyHandle {
            *self.add_body_was_called.borrow_mut() = true;
            if let Some((ref expected_body, ref return_value)) = self.expect_add_body_and_return {
                if body == *expected_body {
                    *return_value
                } else {
                    panic!(
                        "add_body() was called with {:?}, expected {:?}",
                        body, expected_body
                    )
                }
            } else {
                panic!("add_body() was called unexpectedly")
            }
        }

        fn remove_body(&mut self, body_handle: BodyHandle) -> Option<PhysicalBody> {
            *self.remove_body_was_called.borrow_mut() = true;
            if let Some((ref expected_body_handle, ref return_value)) =
                self.expect_remove_body_and_return
            {
                if body_handle == *expected_body_handle {
                    return_value.clone()
                } else {
                    panic!(
                        "remove_body() was called with {:?}, expected {:?}",
                        body_handle, expected_body_handle
                    )
                }
            } else {
                panic!("remove_body() was called unexpectedly")
            }
        }

        fn attach_sensor(
            &mut self,
            body_handle: BodyHandle,
            sensor: Sensor,
        ) -> Option<SensorHandle> {
            *self.attach_sensor_was_called.borrow_mut() = true;
            if let Some((ref expected_handle, ref expected_sensor, ref return_value)) =
                self.expect_attach_sensor_and_return
            {
                if body_handle == *expected_handle && sensor == *expected_sensor {
                    *return_value
                } else {
                    panic!(
                        "attach_sensor() was called with {:?} and {:?}, expected {:?} and {:?}",
                        body_handle, sensor, expected_handle, expected_sensor
                    )
                }
            } else {
                panic!("attach_sensor() was called unexpectedly")
            }
        }
        fn body(&self, handle: BodyHandle) -> Option<PhysicalBody> {
            *self.body_was_called.borrow_mut() = true;
            if let Some((ref expected_handle, ref return_value)) = self.expect_body_and_return {
                if handle == *expected_handle {
                    return_value.clone()
                } else {
                    panic!(
                        "body() was called with {:?}, expected {:?}",
                        handle, expected_handle
                    )
                }
            } else {
                panic!("body() was called unexpectedly")
            }
        }

        fn bodies_within_sensor(&self, sensor_handle: SensorHandle) -> Option<Vec<BodyHandle>> {
            *self.bodies_within_sensor_was_called.borrow_mut() = true;
            if let Some((ref expected_handle, ref return_value)) =
                self.expect_bodies_within_sensor_and_return
            {
                if sensor_handle == *expected_handle {
                    return_value.clone()
                } else {
                    panic!(
                        "bodies_within_sensor() was called with {:?}, expected {:?}",
                        sensor_handle, expected_handle
                    )
                }
            } else {
                panic!("bodies_within_sensor() was called unexpectedly")
            }
        }

        fn apply_force(&mut self, body_handle: BodyHandle, force: Force) -> Option<()> {
            *self.apply_force_was_called.borrow_mut() = true;
            if let Some((ref expected_body_handle, ref expected_force, ref return_value)) =
                self.expect_apply_force_and_return
            {
                if body_handle == *expected_body_handle && force == *expected_force {
                    *return_value
                } else {
                    panic!(
                        "apply_force() was called with {:?} and {:?}, expected {:?} and {:?}",
                        body_handle, force, expected_body_handle, expected_force
                    )
                }
            } else {
                panic!("set_simulated_timestep() was called unexpectedly")
            }
        }

        fn set_simulated_timestep(&mut self, timestep: f64) {
            *self.set_simulated_timestep_was_called.borrow_mut() = true;
            if let Some(expected_timestep) = self.expect_set_simulated_timestep {
                if timestep != expected_timestep {
                    panic!(
                        "set_simulated_timestep() was called with {:?}, expected {:?}",
                        timestep, expected_timestep
                    )
                }
            } else {
                panic!("set_simulated_timestep() was called unexpectedly")
            }
        }

        fn is_body_passable(&self, body_handle: BodyHandle) -> bool {
            *self.is_body_passable.borrow_mut() = true;
            if let Some((expected_body_handle, return_value)) =
                self.expect_is_body_passable_and_return
            {
                if expected_body_handle == body_handle {
                    return_value
                } else {
                    panic!(
                        "is_body_passable() was called with {:?}, expected {:?}",
                        body_handle, expected_body_handle
                    )
                }
            } else {
                panic!("is_body_passable() was called unexpectedly")
            }
        }
    }

    #[derive(Debug, Default, Clone)]
    struct ObjectBehaviorMock {
        expect_step_and_return: Option<(ObjectDescription, Vec<ObjectDescription>, Option<Action>)>,

        step_was_called: RefCell<bool>,
    }

    impl ObjectBehaviorMock {
        fn new() -> ObjectBehaviorMock {
            Default::default()
        }

        pub(crate) fn expect_step_and_return(
            &mut self,
            own_description: ObjectDescription,
            sensor_collisions: Vec<ObjectDescription>,
            returned_value: Option<Action>,
        ) {
            self.expect_step_and_return =
                Some((own_description, sensor_collisions, returned_value));
        }
    }

    impl ObjectBehavior for ObjectBehaviorMock {
        fn step(
            &mut self,
            own_description: &ObjectDescription,
            sensor_collisions: &[ObjectDescription],
        ) -> Option<Action> {
            *self.step_was_called.borrow_mut() = true;
            if let Some((
                ref expected_own_description,
                ref expected_sensor_collisions,
                ref return_value,
            )) = self.expect_step_and_return
            {
                if sensor_collisions.to_vec() == *expected_sensor_collisions
                    && expected_own_description == own_description
                {
                    return_value.clone()
                } else {
                    panic!(
                        "step() was called with {:?} and {:?}, expected {:?} and {:?}",
                        own_description,
                        sensor_collisions,
                        expected_own_description,
                        expected_sensor_collisions
                    )
                }
            } else {
                panic!("step() was called unexpectedly")
            }
        }
    }
    impl Drop for ObjectBehaviorMock {
        fn drop(&mut self) {
            if panicking() {
                return;
            }
            if self.expect_step_and_return.is_some() {
                assert!(
                    *self.step_was_called.borrow(),
                    "step() was not called, but was expected"
                )
            }
        }
    }
}<|MERGE_RESOLUTION|>--- conflicted
+++ resolved
@@ -2,12 +2,8 @@
 //! behaviour into a separate `World` type
 
 use crate::object::*;
-<<<<<<< HEAD
 use crate::{Id, Simulation};
-=======
-use crate::Simulation;
 use ncollide2d::world::CollisionObjectHandle;
->>>>>>> 8dbd1930
 use std::collections::HashMap;
 use std::fmt;
 
