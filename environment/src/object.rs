--- conflicted
+++ resolved
@@ -1,32 +1,5 @@
 //! Objects that can be placed in a world and their components.
-<<<<<<< HEAD
-//! # Examples
-//! The following defines a stationary square terrain:
-//! ```
-//! use myelin_environment::object::*;
-//!
-//! let square = ObjectDescription {
-//!     shape: Polygon {
-//!         vertices: vec![
-//!             Vertex { x: -50, y: -50 },
-//!             Vertex { x: -50, y: 50 },
-//!             Vertex { x: 50, y: 50 },
-//!             Vertex { x: 50, y: -50 },
-//!         ],
-//!     },
-//!     position: Position {
-//!         rotation: Radians::new(0.0).unwrap(),
-//!         location: Location { x: 100, y: 100 },
-//!     },
-//!     kind: Kind::Terrain,
-//!     mobility: Mobility::Immovable
-//! };
-//! ```
-//! The prefered way of constructing a [`ObjectDescription`] however
-//! is by using an [`ObjectBuilder`].
-=======
 //! You can construct a [`ObjectDescription`] by using an [`ObjectBuilder`].
->>>>>>> 33574bdd
 //!
 //! [`ObjectBuilder`]: ../object_builder/struct.ObjectBuilder.html
 //! [`ObjectDescription`]: ./struct.ObjectDescription.html
@@ -211,44 +184,6 @@
     Terrain,
 }
 
-<<<<<<< HEAD
-#[cfg(test)]
-mod tests {
-    use super::*;
-    use std::f64::consts::PI;
-
-    #[test]
-    fn radians_new_with_negative_0_point_1_is_none() {
-        let radians = Radians::new(-0.1);
-        assert!(radians.is_none())
-    }
-
-    #[test]
-    fn radians_new_with_0_is_some() {
-        let radians = Radians::new(0.0);
-        assert!(radians.is_some())
-    }
-
-    #[test]
-    fn radians_new_with_1_point_9_pi_is_some() {
-        let radians = Radians::new(1.9 * PI);
-        assert!(radians.is_some())
-    }
-
-    #[test]
-    fn radians_new_with_2_pi_is_none() {
-        let radians = Radians::new(2.0 * PI);
-        assert!(radians.is_none())
-    }
-
-    #[test]
-    fn radians_value_returns_1_when_given_1() {
-        let value = 1.0;
-        let radians = Radians::new(value).unwrap();
-        assert_eq!(value, radians.value())
-    }
-
-=======
 /// Combination of a linear force and its torque,
 /// resulting in a rotated force applied to an object
 #[derive(Debug, PartialEq, Clone, Default)]
@@ -286,5 +221,42 @@
     default fn clone_box(&self) -> Box<dyn ObjectBehavior> {
         Box::new(self.clone())
     }
->>>>>>> 33574bdd
+}
+
+#[cfg(test)]
+mod tests {
+    use super::*;
+    use std::f64::consts::PI;
+
+    #[test]
+    fn radians_new_with_negative_0_point_1_is_none() {
+        let radians = Radians::new(-0.1);
+        assert!(radians.is_none())
+    }
+
+    #[test]
+    fn radians_new_with_0_is_some() {
+        let radians = Radians::new(0.0);
+        assert!(radians.is_some())
+    }
+
+    #[test]
+    fn radians_new_with_1_point_9_pi_is_some() {
+        let radians = Radians::new(1.9 * PI);
+        assert!(radians.is_some())
+    }
+
+    #[test]
+    fn radians_new_with_2_pi_is_none() {
+        let radians = Radians::new(2.0 * PI);
+        assert!(radians.is_none())
+    }
+
+    #[test]
+    fn radians_value_returns_1_when_given_1() {
+        let value = 1.0;
+        let radians = Radians::new(value).unwrap();
+        assert_eq!(value, radians.value())
+    }
+
 }