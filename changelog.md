# Changelog

## 0.1.0
- Initial release

## 0.2.0
- Make mocks for `Simulation` more flexible

## 0.4.1
- Add support for intersection tests with arbitrary polygons. [Issue #49](https://github.com/myelin-ai/engine/issues/49)

## 0.5.0
- Move `own_description` from the signature of `ObjectBehavior::step` to the new function `WorldInteractor::own_object(&self) -> Object<'_>`
    - This also allows access to an object's own ID
- Support object retrieval with an ID via `Simulation::object(&self, id: Id) -> Option<Object<'_>>`

## 0.6.0
- Actually expose the collision checks added in 0.4.1 in `WorldInteractor`
- Improve performance by using references to `Polygon`s everywhere

## 0.6.1
- Add raycast support via `Simulation::objects_in_ray(&self, origin: Point, direction: Vector) -> Snapshot<'_>;`

## 0.7.0
- Re-export `myelin_geometry` as `geometry`

<<<<<<< HEAD
## TBD
- `World::is_body_passable` has been removed. Use the `PhysicalBody::passable` (returned by `World::body`) instead.
- The `passable` field on objects is respected by `NphysicsWorld`:
  Passable objects can overlap with other objects including other passable objects.
=======
## 0.8.0
- Expose `objects_in_ray` through `WorldIterator::find_objects_in_ray`
>>>>>>> 878ea759
<|MERGE_RESOLUTION|>--- conflicted
+++ resolved
@@ -24,12 +24,10 @@
 ## 0.7.0
 - Re-export `myelin_geometry` as `geometry`
 
-<<<<<<< HEAD
+## 0.8.0
+- Expose `objects_in_ray` through `WorldIterator::find_objects_in_ray`
+
 ## TBD
 - `World::is_body_passable` has been removed. Use the `PhysicalBody::passable` (returned by `World::body`) instead.
 - The `passable` field on objects is respected by `NphysicsWorld`:
-  Passable objects can overlap with other objects including other passable objects.
-=======
-## 0.8.0
-- Expose `objects_in_ray` through `WorldIterator::find_objects_in_ray`
->>>>>>> 878ea759
+  Passable objects can overlap with other objects including other passable objects.